--- conflicted
+++ resolved
@@ -26,12 +26,9 @@
 	</appender>
 	
 	<logger name="org.eclipse.jetty" level="INFO" />
-<<<<<<< HEAD
-	<logger name="freemarker.runtime.attempt" level="INFO" />
-=======
 	<logger name="org.apache.tomcat" level="INFO" />
 	<logger name="org.apache.jasper" level="INFO" />
->>>>>>> d6304199
+	<logger name="freemarker.runtime.attempt" level="INFO" />
 
 	<root level="debug">
 		<appender-ref ref="STDOUT" />
