--- conflicted
+++ resolved
@@ -711,13 +711,8 @@
     /**
      * Tells if we are inside an {@code #attempt} block (but before {@code #recover}). This can be useful for
      * {@link TemplateExceptionHandler}-s, as then they may don't want to print the error to the output, as
-<<<<<<< HEAD
-     * <tt>#attempt</tt> will roll it back anyway.
-     *
-=======
      * {@code #attempt} will roll it back anyway.
-     * 
->>>>>>> f42b107f
+     *
      * @since 2.3.20
      */
     public boolean isInAttemptBlock() {
