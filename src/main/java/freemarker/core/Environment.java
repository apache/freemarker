--- conflicted
+++ resolved
@@ -2030,7 +2030,6 @@
         
         final Template prevCurrentTemplate = currentTemplate;
         try {
-<<<<<<< HEAD
             currentTemplate = includedTemplate;
             predefineCallables(includedTemplate);
             try {
@@ -2038,12 +2037,6 @@
             } finally {
                 if (parentReplacementOn) {
                     setParent(prevTemplate);
-=======
-            visit(includedTemplate.getRootTreeNode());
-        } finally {
-            if (parentReplacementOn) {
-                setParent(prevTemplate);
->>>>>>> e01f618f
             } else {
                 legacyParent = prevTemplate;
                 }
