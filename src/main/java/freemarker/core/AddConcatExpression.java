--- conflicted
+++ resolved
@@ -67,15 +67,7 @@
         {
             Number first = EvalUtil.modelToNumber((TemplateNumberModel) leftModel, leftExp);
             Number second = EvalUtil.modelToNumber((TemplateNumberModel) rightModel, rightExp);
-<<<<<<< HEAD
-            ArithmeticEngine ae =
-                env != null
-                    ? env.getArithmeticEngine()
-                    : parent.getUnboundTemplate().getConfiguration().getArithmeticEngine();
-            return new SimpleNumber(ae.add(first, second));
-=======
             return _evalOnNumbers(env, parent, first, second);
->>>>>>> 4ad33311
         }
         else if(leftModel instanceof TemplateSequenceModel && rightModel instanceof TemplateSequenceModel)
         {
@@ -117,7 +109,7 @@
         ArithmeticEngine ae =
             env != null
                 ? env.getArithmeticEngine()
-                : parent.getTemplate().getArithmeticEngine();
+                : parent.getUnboundTemplate().getConfiguration().getArithmeticEngine();
         return new SimpleNumber(ae.add(first, second));
     }
 
