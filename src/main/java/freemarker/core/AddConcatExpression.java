--- conflicted
+++ resolved
@@ -70,11 +70,7 @@
             ArithmeticEngine ae =
                 env != null
                     ? env.getArithmeticEngine()
-<<<<<<< HEAD
-                    : getUnboundTemplate().getConfiguration().getArithmeticEngine();
-=======
-                    : parent.getTemplate().getArithmeticEngine();
->>>>>>> 4a12c72d
+                    : parent.getUnboundTemplate().getConfiguration().getArithmeticEngine();
             return new SimpleNumber(ae.add(first, second));
         }
         else if(leftModel instanceof TemplateSequenceModel && rightModel instanceof TemplateSequenceModel)
