--- conflicted
+++ resolved
@@ -162,9 +162,9 @@
     /** Alias to the {@code ..._SNAKE_CASE} variation due to backward compatibility constraints. */
     public static final String DATETIME_FORMAT_KEY = DATETIME_FORMAT_KEY_SNAKE_CASE;
 
-    /** Legacy, snake case ({@code like_this}) variation of the setting name. @since 2.3.32 */
+    /** Legacy, snake case ({@code like_this}) variation of the setting name. @since 2.3.33 */
     public static final String CUSTOM_TEMPORAL_FORMATS_KEY_SNAKE_CASE = "custom_temporal_formats";
-    /** Modern, camel case ({@code likeThis}) variation of the setting name. @since 2.3.32 */
+    /** Modern, camel case ({@code likeThis}) variation of the setting name. @since 2.3.33 */
     public static final String CUSTOM_TEMPORAL_FORMATS_KEY_CAMEL_CASE = "customTemporalFormats";
     /** Alias to the {@code ..._SNAKE_CASE} variation due to backward compatibility constraints. */
     public static final String CUSTOM_TEMPORAL_FORMATS_KEY = CUSTOM_TEMPORAL_FORMATS_KEY_SNAKE_CASE;
@@ -491,17 +491,15 @@
         
         dateTimeFormat = "";
         properties.setProperty(DATETIME_FORMAT_KEY, dateTimeFormat);
-<<<<<<< HEAD
-        
+
         yearFormat = "iso";
         properties.setProperty(YEAR_FORMAT_KEY, yearFormat);
 
         yearMonthFormat = "iso";
         properties.setProperty(YEAR_MONTH_FORMAT_KEY, yearMonthFormat);
-=======
+
 
         cFormat = _TemplateAPI.getDefaultCFormat(incompatibleImprovements);
->>>>>>> 3d96ae8a
 
         classicCompatible = Integer.valueOf(0);
         properties.setProperty(CLASSIC_COMPATIBLE_KEY, classicCompatible.toString());
@@ -1161,7 +1159,7 @@
      *
      * <p>Defaults to {@code ""}, which is equivalent to {@code "medium"}.
      *
-     * <p>If temporal support is enabled (see {@link Configuration#setIncompatibleImprovements(Version)} at 2.3.32, and
+     * <p>If temporal support is enabled (see {@link Configuration#setIncompatibleImprovements(Version)} at 2.3.33, and
      * {@link DefaultObjectWrapperBuilder#setTemporalSupport(boolean)}) this is also used for these {@link Temporal}
      * classes: {@link LocalTime}, {@link OffsetTime}.
      *
@@ -1327,7 +1325,7 @@
      * 
      * <p>Defaults to {@code ""}, which is equivalent to {@code "medium_medium"}.
      *
-     * <p>If temporal support is enabled (see {@link Configuration#setIncompatibleImprovements(Version)} at 2.3.32, and
+     * <p>If temporal support is enabled (see {@link Configuration#setIncompatibleImprovements(Version)} at 2.3.33, and
      * {@link DefaultObjectWrapperBuilder#setTemporalSupport(boolean)}) this is also used for these {@link Temporal}
      * classes: {@link Instant}, {@link LocalDateTime}, {@link OffsetDateTime}, {@link ZonedDateTime}.
      * For non-{@code Local} {@link Temporal}-s FreeMarker will detect if the format doesn't show the offset or zone (as
@@ -1368,7 +1366,7 @@
      *     {@code iso}/{@code xs} only the year is shown.
      *     Java (as of version 8) doesn't support "styles" (like "short", "medium", etc.) for this.
      *
-     * @since 2.3.32
+     * @since 2.3.33
      */
     public void setYearFormat(String yearFormat) {
         this.yearFormat = yearFormat;
@@ -1376,7 +1374,7 @@
 
     /**
      * Getter pair of {@link #setYearFormat(String)}.
-     * @since 2.3.32
+     * @since 2.3.33
      */
     public String getYearFormat() {
         return yearFormat == null ? parent.getYearFormat() : yearFormat;
@@ -1385,7 +1383,7 @@
     /**
      * Tells if this setting is set directly in this object or its value is coming from the {@link #getParent() parent}.
      *
-     * @since 2.3.32
+     * @since 2.3.33
      */
     public boolean isYearFormatSet() {
         return yearFormat != null;
@@ -1402,7 +1400,7 @@
      *     {@code iso}/{@code xs} will look like {@code 2021-12}.
      *     Java (as of version 8) doesn't support "styles" (like "short", "medium", etc.) for this.
      *
-     * @since 2.3.32
+     * @since 2.3.33
      */
     public void setYearMonthFormat(String yearMonthFormat) {
         this.yearMonthFormat = yearMonthFormat;
@@ -1411,7 +1409,7 @@
     /**
      * Getter pair of {@link #setYearMonthFormat(String)}.
      *
-     * @since 2.3.32
+     * @since 2.3.33
      */
     public String getYearMonthFormat() {
         return yearMonthFormat == null ? parent.getYearMonthFormat() : yearMonthFormat;
@@ -1420,7 +1418,7 @@
     /**
      * Tells if this setting is set directly in this object or its value is coming from the {@link #getParent() parent}.
      *
-     * @since 2.3.32
+     * @since 2.3.33
      */
     public boolean isYearMonthFormatSet() {
         return yearMonthFormat != null;
@@ -1438,7 +1436,7 @@
      * @throws NullPointerException If {@code temporalClass} was {@code null}
      * @throws IllegalArgumentException If {@code temporalClass} is not a supported {@link Temporal} subclass.
      *
-     * @since 2.3.32
+     * @since 2.3.33
      */
     public String getTemporalFormat(Class<? extends Temporal> temporalClass) {
         Objects.requireNonNull(temporalClass);
@@ -1521,7 +1519,7 @@
      *            letters and digits.
      *
      * @see #setCustomTemporalFormats(Map)
-     * 
+     *
      * @since 2.3.24
      */
     public void setCustomDateFormats(Map<String, ? extends TemplateDateFormatFactory> customDateFormats) {
@@ -1575,7 +1573,7 @@
      *
      * @see #getCustomTemporalFormatsWithoutFallback()
      *
-     * @since 2.3.32
+     * @since 2.3.33
      */
     public Map<String, ? extends TemplateTemporalFormatFactory> getCustomTemporalFormats() {
         return customTemporalFormats == null ? parent.getCustomTemporalFormats() : customTemporalFormats;
@@ -1585,7 +1583,7 @@
      * Like {@link #getCustomTemporalFormats()}, but doesn't fall back to the parent {@link Configurable}, nor does it
      * provide a non-{@code null} default when called as the method of a {@link Configuration}.
      *
-     * @since 2.3.32
+     * @since 2.3.33
      */
     public Map<String, ? extends TemplateTemporalFormatFactory> getCustomTemporalFormatsWithoutFallback() {
         return customTemporalFormats;
@@ -1603,10 +1601,10 @@
      * @param customTemporalFormats
      *            Can't be {@code null}. The name must start with a UNICODE letter, and can only contain UNICODE
      *            letters and digits.
-     *            
-     * @see #setCustomDateFormats(Map) 
-     *
-     * @since 2.3.32
+     *
+     * @see #setCustomDateFormats(Map)
+     *
+     * @since 2.3.33
      */
     public void setCustomTemporalFormats(Map<String, ? extends TemplateTemporalFormatFactory> customTemporalFormats) {
         NullArgumentException.check("customTemporalFormats", customTemporalFormats);
@@ -1618,7 +1616,7 @@
      * Tells if this setting is set directly in this object, or its value is coming from the {@link #getParent()
      * parent}.
      *
-     * @since 2.3.32
+     * @since 2.3.33
      */
     public boolean isCustomTemporalFormatsSet() {
         return this.customTemporalFormats != null;
@@ -1631,7 +1629,7 @@
      * @param name The name of the custom format; do not start it with {@code '@'}!
      * @return The format factory or, {@code null}
      *
-     * @since 2.3.32
+     * @since 2.3.33
      */
     public TemplateTemporalFormatFactory getCustomTemporalFormat(String name) {
         TemplateTemporalFormatFactory r;
@@ -2492,19 +2490,17 @@
      *   <br>Example: <code>{ "trade": com.example.TradeTemplateDateFormatFactory,
      *   "log": com.example.LogTemplateDateFormatFactory }</code>
      *
-<<<<<<< HEAD
      *   <li><p>{@code "custom_temporal_formats"}: See {@link #setCustomTemporalFormats(Map)}.
      *   <br>String value: Interpreted as an <a href="#fm_obe">object builder expression</a>.
      *   <br>Example: <code>{ "trade": com.example.TradeTemporalFormatFactory,
      *   "log": com.example.LogTemporalFormatFactory }</code>
-=======
+     *
      *   <li><p>{@code "c_format"}:
      *       See {@link Configuration#setCFormat(CFormat)}.
      *       <br>String value: {@code "default"} (case insensitive) for the default (on {@link Configuration} only), or
      *       one of the predefined values {@code "JavaScript or JSON"}, {@code "JSON"},
      *       {@code "JavaScript"}, {@code "Java"}, {@code "XS"}, {@code "legacy"},
      *       or an <a href="#fm_obe">object builder expression</a> that gives a {@link CFormat} object.
->>>>>>> 3d96ae8a
      *
      *   <li><p>{@code "template_exception_handler"}:
      *       See {@link #setTemplateExceptionHandler(TemplateExceptionHandler)}.
