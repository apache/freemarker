/*
 * Copyright 2014 Attila Szegedi, Daniel Dekany, Jonathan Revusky
 * 
 * Licensed under the Apache License, Version 2.0 (the "License");
 * you may not use this file except in compliance with the License.
 * You may obtain a copy of the License at
 * 
 * http://www.apache.org/licenses/LICENSE-2.0
 * 
 * Unless required by applicable law or agreed to in writing, software
 * distributed under the License is distributed on an "AS IS" BASIS,
 * WITHOUT WARRANTIES OR CONDITIONS OF ANY KIND, either express or implied.
 * See the License for the specific language governing permissions and
 * limitations under the License.
 */

package freemarker.core;

import java.io.IOException;
import java.io.InputStream;
import java.io.Writer;
import java.text.NumberFormat;
import java.text.SimpleDateFormat;
import java.util.ArrayList;
import java.util.Collections;
import java.util.HashMap;
import java.util.HashSet;
import java.util.Iterator;
import java.util.LinkedHashMap;
import java.util.List;
import java.util.Locale;
import java.util.Map;
import java.util.Properties;
import java.util.Set;
import java.util.TimeZone;

import freemarker.cache.TemplateLoader;
import freemarker.ext.beans.BeansWrapper;
import freemarker.ext.beans.BeansWrapperBuilder;
import freemarker.template.Configuration;
import freemarker.template.DefaultObjectWrapper;
import freemarker.template.ObjectWrapper;
import freemarker.template.SimpleObjectWrapper;
import freemarker.template.Template;
import freemarker.template.TemplateException;
import freemarker.template.TemplateExceptionHandler;
import freemarker.template.TemplateModel;
import freemarker.template.Version;
import freemarker.template._TemplateAPI;
import freemarker.template.utility.CollectionUtils;
import freemarker.template.utility.NullArgumentException;
import freemarker.template.utility.StringUtil;

/**
 * This is a common superclass of {@link freemarker.template.Configuration},
 * {@link freemarker.template.Template}, and {@link Environment} classes.
 * It provides settings that are common to each of them. FreeMarker
 * uses a three-level setting hierarchy - the return value of every setting
 * getter method on <code>Configurable</code> objects inherits its value from its parent 
 * <code>Configurable</code> object, unless explicitly overridden by a call to a 
 * corresponding setter method on the object itself. The parent of an 
 * <code>Environment</code> object is a <code>Template</code> object, the
 * parent of a <code>Template</code> object is a <code>Configuration</code>
 * object.
 */
public class Configurable {
    static final String C_TRUE_FALSE = "true,false";
    
    private static final String DEFAULT = "default";
    private static final String DEFAULT_2_3_0 = "default_2_3_0";
    private static final String JVM_DEFAULT = "JVM default";
    
    /** Legacy, snake case ({@code like_this}) variation of the setting name. @since 2.3.23 */
    public static final String LOCALE_KEY_SNAKE_CASE = "locale";
    /** Modern, camel case ({@code likeThis}) variation of the setting name. @since 2.3.23 */
    public static final String LOCALE_KEY_CAMEL_CASE = "locale";
    /** Alias to the {@code ..._SNAKE_CASE} variation due to backward compatibility constraints. */
    public static final String LOCALE_KEY = LOCALE_KEY_SNAKE_CASE;
    
    /** Legacy, snake case ({@code like_this}) variation of the setting name. @since 2.3.23 */
    public static final String NUMBER_FORMAT_KEY_SNAKE_CASE = "number_format";
    /** Modern, camel case ({@code likeThis}) variation of the setting name. @since 2.3.23 */
    public static final String NUMBER_FORMAT_KEY_CAMEL_CASE = "numberFormat";
    /** Alias to the {@code ..._SNAKE_CASE} variation due to backward compatibility constraints. */
    public static final String NUMBER_FORMAT_KEY = NUMBER_FORMAT_KEY_SNAKE_CASE;
    
    /** Legacy, snake case ({@code like_this}) variation of the setting name. @since 2.3.23 */
    public static final String TIME_FORMAT_KEY_SNAKE_CASE = "time_format";
    /** Modern, camel case ({@code likeThis}) variation of the setting name. @since 2.3.23 */
    public static final String TIME_FORMAT_KEY_CAMEL_CASE = "timeFormat";
    /** Alias to the {@code ..._SNAKE_CASE} variation due to backward compatibility constraints. */
    public static final String TIME_FORMAT_KEY = TIME_FORMAT_KEY_SNAKE_CASE;
    
    /** Legacy, snake case ({@code like_this}) variation of the setting name. @since 2.3.23 */
    public static final String DATE_FORMAT_KEY_SNAKE_CASE = "date_format";
    /** Modern, camel case ({@code likeThis}) variation of the setting name. @since 2.3.23 */
    public static final String DATE_FORMAT_KEY_CAMEL_CASE = "dateFormat";
    /** Alias to the {@code ..._SNAKE_CASE} variation due to backward compatibility constraints. */
    public static final String DATE_FORMAT_KEY = DATE_FORMAT_KEY_SNAKE_CASE;
    
    /** Legacy, snake case ({@code like_this}) variation of the setting name. @since 2.3.23 */
    public static final String DATETIME_FORMAT_KEY_SNAKE_CASE = "datetime_format";
    /** Modern, camel case ({@code likeThis}) variation of the setting name. @since 2.3.23 */
    public static final String DATETIME_FORMAT_KEY_CAMEL_CASE = "datetimeFormat";
    /** Alias to the {@code ..._SNAKE_CASE} variation due to backward compatibility constraints. */
    public static final String DATETIME_FORMAT_KEY = DATETIME_FORMAT_KEY_SNAKE_CASE;
    
    /** Legacy, snake case ({@code like_this}) variation of the setting name. @since 2.3.23 */
    public static final String TIME_ZONE_KEY_SNAKE_CASE = "time_zone";
    /** Modern, camel case ({@code likeThis}) variation of the setting name. @since 2.3.23 */
    public static final String TIME_ZONE_KEY_CAMEL_CASE = "timeZone";
    /** Alias to the {@code ..._SNAKE_CASE} variation due to backward compatibility constraints. */
    public static final String TIME_ZONE_KEY = TIME_ZONE_KEY_SNAKE_CASE;
    
    /** Legacy, snake case ({@code like_this}) variation of the setting name. @since 2.3.23 */
    public static final String SQL_DATE_AND_TIME_TIME_ZONE_KEY_SNAKE_CASE = "sql_date_and_time_time_zone";
    /** Modern, camel case ({@code likeThis}) variation of the setting name. @since 2.3.23 */
    public static final String SQL_DATE_AND_TIME_TIME_ZONE_KEY_CAMEL_CASE = "sqlDateAndTimeTimeZone";
    /** Alias to the {@code ..._SNAKE_CASE} variation due to backward compatibility constraints. */
    public static final String SQL_DATE_AND_TIME_TIME_ZONE_KEY = SQL_DATE_AND_TIME_TIME_ZONE_KEY_SNAKE_CASE;
    
    /** Legacy, snake case ({@code like_this}) variation of the setting name. @since 2.3.23 */
    public static final String CLASSIC_COMPATIBLE_KEY_SNAKE_CASE = "classic_compatible";
    /** Modern, camel case ({@code likeThis}) variation of the setting name. @since 2.3.23 */
    public static final String CLASSIC_COMPATIBLE_KEY_CAMEL_CASE = "classicCompatible";
    /** Alias to the {@code ..._SNAKE_CASE} variation due to backward compatibility constraints. */
    public static final String CLASSIC_COMPATIBLE_KEY = CLASSIC_COMPATIBLE_KEY_SNAKE_CASE;
    
    /** Legacy, snake case ({@code like_this}) variation of the setting name. @since 2.3.23 */
    public static final String TEMPLATE_EXCEPTION_HANDLER_KEY_SNAKE_CASE = "template_exception_handler";
    /** Modern, camel case ({@code likeThis}) variation of the setting name. @since 2.3.23 */
    public static final String TEMPLATE_EXCEPTION_HANDLER_KEY_CAMEL_CASE = "templateExceptionHandler";
    /** Alias to the {@code ..._SNAKE_CASE} variation due to backward compatibility constraints. */
    public static final String TEMPLATE_EXCEPTION_HANDLER_KEY = TEMPLATE_EXCEPTION_HANDLER_KEY_SNAKE_CASE;
    
    /** Legacy, snake case ({@code like_this}) variation of the setting name. @since 2.3.23 */
    public static final String ARITHMETIC_ENGINE_KEY_SNAKE_CASE = "arithmetic_engine";
    /** Modern, camel case ({@code likeThis}) variation of the setting name. @since 2.3.23 */
    public static final String ARITHMETIC_ENGINE_KEY_CAMEL_CASE = "arithmeticEngine";
    /** Alias to the {@code ..._SNAKE_CASE} variation due to backward compatibility constraints. */
    public static final String ARITHMETIC_ENGINE_KEY = ARITHMETIC_ENGINE_KEY_SNAKE_CASE;
    
    /** Legacy, snake case ({@code like_this}) variation of the setting name. @since 2.3.23 */
    public static final String OBJECT_WRAPPER_KEY_SNAKE_CASE = "object_wrapper";
    /** Modern, camel case ({@code likeThis}) variation of the setting name. @since 2.3.23 */
    public static final String OBJECT_WRAPPER_KEY_CAMEL_CASE = "objectWrapper";
    /** Alias to the {@code ..._SNAKE_CASE} variation due to backward compatibility constraints. */
    public static final String OBJECT_WRAPPER_KEY = OBJECT_WRAPPER_KEY_SNAKE_CASE;
    
    /** Legacy, snake case ({@code like_this}) variation of the setting name. @since 2.3.23 */
    public static final String BOOLEAN_FORMAT_KEY_SNAKE_CASE = "boolean_format";
    /** Modern, camel case ({@code likeThis}) variation of the setting name. @since 2.3.23 */
    public static final String BOOLEAN_FORMAT_KEY_CAMEL_CASE = "booleanFormat";
    /** Alias to the {@code ..._SNAKE_CASE} variation due to backward compatibility constraints. */
    public static final String BOOLEAN_FORMAT_KEY = BOOLEAN_FORMAT_KEY_SNAKE_CASE;
    
    /** Legacy, snake case ({@code like_this}) variation of the setting name. @since 2.3.23 */
    public static final String OUTPUT_ENCODING_KEY_SNAKE_CASE = "output_encoding";
    /** Modern, camel case ({@code likeThis}) variation of the setting name. @since 2.3.23 */
    public static final String OUTPUT_ENCODING_KEY_CAMEL_CASE = "outputEncoding";
    /** Alias to the {@code ..._SNAKE_CASE} variation due to backward compatibility constraints. */
    public static final String OUTPUT_ENCODING_KEY = OUTPUT_ENCODING_KEY_SNAKE_CASE;
    
    /** Legacy, snake case ({@code like_this}) variation of the setting name. @since 2.3.23 */
    public static final String URL_ESCAPING_CHARSET_KEY_SNAKE_CASE = "url_escaping_charset";
    /** Modern, camel case ({@code likeThis}) variation of the setting name. @since 2.3.23 */
    public static final String URL_ESCAPING_CHARSET_KEY_CAMEL_CASE = "urlEscapingCharset";
    /** Alias to the {@code ..._SNAKE_CASE} variation due to backward compatibility constraints. */
    public static final String URL_ESCAPING_CHARSET_KEY = URL_ESCAPING_CHARSET_KEY_SNAKE_CASE;
    
    /** Legacy, snake case ({@code like_this}) variation of the setting name. @since 2.3.23 */
    public static final String STRICT_BEAN_MODELS_KEY_SNAKE_CASE = "strict_bean_models";
    /** Modern, camel case ({@code likeThis}) variation of the setting name. @since 2.3.23 */
    public static final String STRICT_BEAN_MODELS_KEY_CAMEL_CASE = "strictBeanModels";
    /** Alias to the {@code ..._SNAKE_CASE} variation due to backward compatibility constraints. @since 2.3.22 */
    public static final String STRICT_BEAN_MODELS_KEY = STRICT_BEAN_MODELS_KEY_SNAKE_CASE;
    
    /** Legacy, snake case ({@code like_this}) variation of the setting name. @since 2.3.23 */
    public static final String AUTO_FLUSH_KEY_SNAKE_CASE = "auto_flush";
    /** Modern, camel case ({@code likeThis}) variation of the setting name. @since 2.3.23 */
    public static final String AUTO_FLUSH_KEY_CAMEL_CASE = "autoFlush";
    /** Alias to the {@code ..._SNAKE_CASE} variation due to backward compatibility constraints. @since 2.3.17 */
    public static final String AUTO_FLUSH_KEY = AUTO_FLUSH_KEY_SNAKE_CASE;
    
    /** Legacy, snake case ({@code like_this}) variation of the setting name. @since 2.3.23 */
    public static final String NEW_BUILTIN_CLASS_RESOLVER_KEY_SNAKE_CASE = "new_builtin_class_resolver";
    /** Modern, camel case ({@code likeThis}) variation of the setting name. @since 2.3.23 */
    public static final String NEW_BUILTIN_CLASS_RESOLVER_KEY_CAMEL_CASE = "newBuiltinClassResolver";
    /** Alias to the {@code ..._SNAKE_CASE} variation due to backward compatibility constraints. @since 2.3.17 */
    public static final String NEW_BUILTIN_CLASS_RESOLVER_KEY = NEW_BUILTIN_CLASS_RESOLVER_KEY_SNAKE_CASE;
    
    /** Legacy, snake case ({@code like_this}) variation of the setting name. @since 2.3.23 */
    public static final String SHOW_ERROR_TIPS_KEY_SNAKE_CASE = "show_error_tips";
    /** Modern, camel case ({@code likeThis}) variation of the setting name. @since 2.3.23 */
    public static final String SHOW_ERROR_TIPS_KEY_CAMEL_CASE = "showErrorTips";
    /** Alias to the {@code ..._SNAKE_CASE} variation due to backward compatibility constraints. @since 2.3.21 */
    public static final String SHOW_ERROR_TIPS_KEY = SHOW_ERROR_TIPS_KEY_SNAKE_CASE;
    
    /** Legacy, snake case ({@code like_this}) variation of the setting name. @since 2.3.23 */
    public static final String API_BUILTIN_ENABLED_KEY_SNAKE_CASE = "api_builtin_enabled";
    /** Modern, camel case ({@code likeThis}) variation of the setting name. @since 2.3.23 */
    public static final String API_BUILTIN_ENABLED_KEY_CAMEL_CASE = "apiBuiltinEnabled";
    /** Alias to the {@code ..._SNAKE_CASE} variation due to backward compatibility constraints. @since 2.3.22 */
    public static final String API_BUILTIN_ENABLED_KEY = API_BUILTIN_ENABLED_KEY_SNAKE_CASE;
    
    /** Legacy, snake case ({@code like_this}) variation of the setting name. @since 2.3.23 */
    public static final String LOG_TEMPLATE_EXCEPTIONS_KEY_SNAKE_CASE = "log_template_exceptions";
    /** Modern, camel case ({@code likeThis}) variation of the setting name. @since 2.3.23 */
    public static final String LOG_TEMPLATE_EXCEPTIONS_KEY_CAMEL_CASE = "logTemplateExceptions";
    /** Alias to the {@code ..._SNAKE_CASE} variation due to backward compatibility constraints. @since 2.3.22 */
    public static final String LOG_TEMPLATE_EXCEPTIONS_KEY = LOG_TEMPLATE_EXCEPTIONS_KEY_SNAKE_CASE;
    
    /** @deprecated Use {@link #STRICT_BEAN_MODELS_KEY} instead. */
    @Deprecated
    public static final String STRICT_BEAN_MODELS = STRICT_BEAN_MODELS_KEY;
    
    private static final String[] SETTING_NAMES_SNAKE_CASE = new String[] {
        // Must be sorted alphabetically!
        API_BUILTIN_ENABLED_KEY_SNAKE_CASE,
        ARITHMETIC_ENGINE_KEY_SNAKE_CASE,
        AUTO_FLUSH_KEY_SNAKE_CASE,
        BOOLEAN_FORMAT_KEY_SNAKE_CASE,
        CLASSIC_COMPATIBLE_KEY_SNAKE_CASE,
        DATE_FORMAT_KEY_SNAKE_CASE,
        DATETIME_FORMAT_KEY_SNAKE_CASE,
        LOCALE_KEY_SNAKE_CASE,
        LOG_TEMPLATE_EXCEPTIONS_KEY_SNAKE_CASE,
        NEW_BUILTIN_CLASS_RESOLVER_KEY_SNAKE_CASE,
        NUMBER_FORMAT_KEY_SNAKE_CASE,
        OBJECT_WRAPPER_KEY_SNAKE_CASE,
        OUTPUT_ENCODING_KEY_SNAKE_CASE,
        SHOW_ERROR_TIPS_KEY_SNAKE_CASE,
        SQL_DATE_AND_TIME_TIME_ZONE_KEY_SNAKE_CASE,
        STRICT_BEAN_MODELS_KEY,
        TEMPLATE_EXCEPTION_HANDLER_KEY_SNAKE_CASE,
        TIME_FORMAT_KEY_SNAKE_CASE,
        TIME_ZONE_KEY_SNAKE_CASE,
        URL_ESCAPING_CHARSET_KEY_SNAKE_CASE
    };
    
    private static final String[] SETTING_NAMES_CAMEL_CASE = new String[] {
        // Must be sorted alphabetically!
        API_BUILTIN_ENABLED_KEY_CAMEL_CASE,
        ARITHMETIC_ENGINE_KEY_CAMEL_CASE,
        AUTO_FLUSH_KEY_CAMEL_CASE,
        BOOLEAN_FORMAT_KEY_CAMEL_CASE,
        CLASSIC_COMPATIBLE_KEY_CAMEL_CASE,
        DATE_FORMAT_KEY_CAMEL_CASE,
        DATETIME_FORMAT_KEY_CAMEL_CASE,
        LOCALE_KEY_CAMEL_CASE,
        LOG_TEMPLATE_EXCEPTIONS_KEY_CAMEL_CASE,
        NEW_BUILTIN_CLASS_RESOLVER_KEY_CAMEL_CASE,
        NUMBER_FORMAT_KEY_CAMEL_CASE,
        OBJECT_WRAPPER_KEY_CAMEL_CASE,
        OUTPUT_ENCODING_KEY_CAMEL_CASE,
        SHOW_ERROR_TIPS_KEY_CAMEL_CASE,
        SQL_DATE_AND_TIME_TIME_ZONE_KEY_CAMEL_CASE,
        STRICT_BEAN_MODELS_KEY_CAMEL_CASE,
        TEMPLATE_EXCEPTION_HANDLER_KEY_CAMEL_CASE,
        TIME_FORMAT_KEY_CAMEL_CASE,
        TIME_ZONE_KEY_CAMEL_CASE,
        URL_ESCAPING_CHARSET_KEY_CAMEL_CASE
    };

    private Configurable parent;
    
    private Properties properties;
<<<<<<< HEAD
    
    private LinkedHashMap<Object, Object> customAttributes;
    // Can't be final because we are cloneable:
    private Object customAttributesLock = new Object();
=======
    private HashMap<Object, Object> customAttributes;
>>>>>>> 8972df22
    
    private Locale locale;
    private String numberFormat;
    private String timeFormat;
    private String dateFormat;
    private String dateTimeFormat;
    private TimeZone timeZone;
    private TimeZone sqlDataAndTimeTimeZone;
    private boolean sqlDataAndTimeTimeZoneSet;
    private String booleanFormat;
    private String trueStringValue;  // deduced from booleanFormat
    private String falseStringValue;  // deduced from booleanFormat
    private Integer classicCompatible;
    private TemplateExceptionHandler templateExceptionHandler;
    private ArithmeticEngine arithmeticEngine;
    private ObjectWrapper objectWrapper;
    private String outputEncoding;
    private boolean outputEncodingSet;
    private String urlEscapingCharset;
    private boolean urlEscapingCharsetSet;
    private Boolean autoFlush;
    private TemplateClassResolver newBuiltinClassResolver;
    private Boolean showErrorTips;
    private Boolean apiBuiltinEnabled;
    private Boolean logTemplateExceptions;
    
    /**
     * Creates a top-level configurable, one that doesn't inherit from a parent, and thus stores the default values.
     * 
     * @deprecated This shouldn't even be public; don't use it.
     */
    @Deprecated
    public Configurable() {
        this(Configuration.DEFAULT_INCOMPATIBLE_IMPROVEMENTS);
    }

    /**
     * Intended to be called from inside FreeMarker only.
     * Creates a top-level configurable, one that doesn't inherit from a parent, and thus stores the default values.
     * Called by the {@link Configuration} constructor.
     */
    protected Configurable(Version incompatibleImprovements) {
        _TemplateAPI.checkVersionNotNullAndSupported(incompatibleImprovements);
        
        parent = null;
        properties = new Properties();
        
        locale = Locale.getDefault();
        properties.setProperty(LOCALE_KEY, locale.toString());
        
        timeZone = TimeZone.getDefault();
        properties.setProperty(TIME_ZONE_KEY, timeZone.getID());
        
        sqlDataAndTimeTimeZone = null;
        properties.setProperty(SQL_DATE_AND_TIME_TIME_ZONE_KEY, String.valueOf(sqlDataAndTimeTimeZone));
        
        numberFormat = "number";
        properties.setProperty(NUMBER_FORMAT_KEY, numberFormat);
        
        timeFormat = "";
        properties.setProperty(TIME_FORMAT_KEY, timeFormat);
        
        dateFormat = "";
        properties.setProperty(DATE_FORMAT_KEY, dateFormat);
        
        dateTimeFormat = "";
        properties.setProperty(DATETIME_FORMAT_KEY, dateTimeFormat);
        
        classicCompatible = Integer.valueOf(0);
        properties.setProperty(CLASSIC_COMPATIBLE_KEY, classicCompatible.toString());
        
        templateExceptionHandler = _TemplateAPI.getDefaultTemplateExceptionHandler(
                incompatibleImprovements);
        properties.setProperty(TEMPLATE_EXCEPTION_HANDLER_KEY, templateExceptionHandler.getClass().getName());
        
        arithmeticEngine = ArithmeticEngine.BIGDECIMAL_ENGINE;
        properties.setProperty(ARITHMETIC_ENGINE_KEY, arithmeticEngine.getClass().getName());
        
        objectWrapper = Configuration.getDefaultObjectWrapper(incompatibleImprovements);
        // bug: setProperty missing
        
        autoFlush = Boolean.TRUE;
        properties.setProperty(AUTO_FLUSH_KEY, autoFlush.toString());
        
        newBuiltinClassResolver = TemplateClassResolver.UNRESTRICTED_RESOLVER;
        properties.setProperty(NEW_BUILTIN_CLASS_RESOLVER_KEY, newBuiltinClassResolver.getClass().getName());
        
        showErrorTips = Boolean.TRUE;
        properties.setProperty(SHOW_ERROR_TIPS_KEY, showErrorTips.toString());
        
        apiBuiltinEnabled = Boolean.FALSE;
        properties.setProperty(API_BUILTIN_ENABLED_KEY, apiBuiltinEnabled.toString());
        
        logTemplateExceptions = Boolean.valueOf(
                _TemplateAPI.getDefaultLogTemplateExceptions(incompatibleImprovements));
        properties.setProperty(LOG_TEMPLATE_EXCEPTIONS_KEY, logTemplateExceptions.toString());
        
        // outputEncoding and urlEscapingCharset defaults to null,
        // which means "not specified"

        setBooleanFormat(C_TRUE_FALSE);
    }

    /**
     * Creates a new instance. Normally you do not need to use this constructor,
     * as you don't use <code>Configurable</code> directly, but its subclasses.
     */
    public Configurable(Configurable parent) {
        this.parent = parent;
        locale = null;
        numberFormat = null;
        classicCompatible = null;
        templateExceptionHandler = null;
        properties = new Properties(parent.properties);
<<<<<<< HEAD
=======
        customAttributes = new HashMap(0);
>>>>>>> 8972df22
    }
    
    @Override
    protected Object clone() throws CloneNotSupportedException {
        Configurable copy = (Configurable) super.clone();
        copy.properties = new Properties(properties);
        copy.customAttributesLock = new Object();
        copy.customAttributes = customAttributes == null ? null : (LinkedHashMap) customAttributes.clone();
        return copy;
    }
    
    /**
     * Returns the parent {@link Configurable} object of this object. The parent stores the default setting values for
     * this {@link Configurable}. For example, the parent of a {@link freemarker.template.Template} object is a
     * {@link Configuration} object, so values not specified on {@link Template}-level are get from the
     * {@link Configuration} object.
     * 
     * <p>
     * Note on the parent of {@link Environment}: If you set {@link Configuration#setIncompatibleImprovements(Version)
     * incompatible_improvements} to at least 2.3.22, it will be always the "main" {@link Template}, that is, the
     * template for whose processing the {@link Environment} was created. With lower {@code incompatible_improvements},
     * the current parent can temporary change <em>during template execution</em>, for example when your are inside an
     * {@code #include}-d template (among others). Thus, don't build on which {@link Template} the parent of
     * {@link Environment} is during template execution, unless you set {@code incompatible_improvements} to 2.3.22 or
     * higher.
     *
     * @return The parent {@link Configurable} object, or {@code null} if this is the root {@link Configurable} object
     *         (i.e, if it's the {@link Configuration} object).
     */
    public final Configurable getParent() {
        return parent;
    }
    
    /**
     * Reparenting support. This is used by Environment when it includes a
     * template - the included template becomes the parent configurable during
     * its evaluation.
     */
    final void setParent(Configurable parent) {
        this.parent = parent;
    }
    
    /**
     * Toggles the "Classic Compatible" mode. For a comprehensive description
     * of this mode, see {@link #isClassicCompatible()}.
     */
    public void setClassicCompatible(boolean classicCompatibility) {
        this.classicCompatible = Integer.valueOf(classicCompatibility ? 1 : 0);
        properties.setProperty(CLASSIC_COMPATIBLE_KEY, classicCompatibilityIntToString(classicCompatible));
    }

    /**
     * Same as {@link #setClassicCompatible(boolean)}, but allows some extra values. 
     * 
     * @param classicCompatibility {@code 0} means {@code false}, {@code 1} means {@code true},
     *     {@code 2} means {@code true} but with emulating bugs in early 2.x classic-compatibility mode. Currently
     *     {@code 2} affects how booleans are converted to string; with {@code 1} it's always {@code "true"}/{@code ""},
     *     but with {@code 2} it's {@code "true"}/{@code "false"} for values wrapped by {@link BeansWrapper} as then
     *     {@link Boolean#toString()} prevails. Note that {@code someBoolean?string} will always consistently format the
     *     boolean according the {@code boolean_format} setting, just like in FreeMarker 2.3 and later.
     */
    public void setClassicCompatibleAsInt(int classicCompatibility) {
        if (classicCompatibility < 0 || classicCompatibility > 2) {
            throw new IllegalArgumentException("Unsupported \"classicCompatibility\": " + classicCompatibility);
        }
        this.classicCompatible = Integer.valueOf(classicCompatibility);
    }
    
    private String classicCompatibilityIntToString(Integer i) {
        if (i == null) return null;
        else if (i.intValue() == 0) return MiscUtil.C_FALSE;
        else if (i.intValue() == 1) return MiscUtil.C_TRUE;
        else return i.toString();
    }
    
    /**
     * Returns whether the engine runs in the "Classic Compatibile" mode.
     * When this mode is active, the engine behavior is altered in following
     * way: (these resemble the behavior of the 1.7.x line of FreeMarker engine,
     * now named "FreeMarker Classic", hence the name).
     * <ul>
     * <li>handle undefined expressions gracefully. Namely when an expression
     *   "expr" evaluates to null:
     *   <ul>
     *     <li>
     *       in <tt>&lt;assign varname=expr&gt;</tt> directive, 
     *       or in <tt>${expr}</tt> directive,
     *       or in <tt>otherexpr == expr</tt>,
     *       or in <tt>otherexpr != expr</tt>, 
     *       or in <tt>hash[expr]</tt>,
     *       or in <tt>expr[keyOrIndex]</tt> (since 2.3.20),
     *       or in <tt>expr.key</tt> (since 2.3.20),
     *       then it's treated as empty string.
     *     </li>
     *     <li>as argument of <tt>&lt;list expr as item&gt;</tt> or 
     *       <tt>&lt;foreach item in expr&gt;</tt>, the loop body is not executed
     *       (as if it were a 0-length list)
     *     </li>
     *     <li>as argument of <tt>&lt;if&gt;</tt> directive, or on other places where a
     *       boolean expression is expected, it's treated as false
     *     </li>
     *   </ul>
     * </li>
     * <li>Non-boolean models are accepted in <tt>&lt;if&gt;</tt> directive,
     *   or as operands of logical operators. "Empty" models (zero-length string,
     * empty sequence or hash) are evaluated as false, all others are evaluated as
     * true.</li>
     * <li>When boolean value is treated as a string (i.e. output in 
     *   <tt>${...}</tt> directive, or concatenated with other string), true 
     * values are converted to string "true", false values are converted to 
     * empty string. Except, if the value of the setting is <tt>2</tt>, it will be
     * formatted according the <tt>boolean_format</tt> setting, just like in
     * 2.3.20 and later.
     * </li>
     * <li>Scalar models supplied to <tt>&lt;list&gt;</tt> and 
     *   <tt>&lt;foreach&gt;</tt> are treated as a one-element list consisting
     *   of the passed model.
     * </li>
     * <li>Paths parameter of <tt>&lt;include&gt;</tt> will be interpreted as
     * absolute path.
     * </li>
     * </ul>
     * In all other aspects, the engine is a 2.1 engine even in compatibility
     * mode - you don't lose any of the new functionality by enabling it.
     */
    public boolean isClassicCompatible() {
        return classicCompatible != null ? classicCompatible.intValue() != 0 : parent.isClassicCompatible();
    }

    public int getClassicCompatibleAsInt() {
        return classicCompatible != null ? classicCompatible.intValue() : parent.getClassicCompatibleAsInt();
    }
    
    /**
     * Tells if this setting is set directly in this object or its value is coming from the {@link #getParent() parent}.
     *  
     * @since 2.3.24
     */
    public boolean isClassicCompatibleSet() {
        return classicCompatible != null;
    }
    
    /**
     * Sets the default locale used for number and date formatting (among others), also the locale used for searching
     * localized template variations when no locale was explicitly requested.
     * 
     * @see Configuration#getTemplate(String, Locale)
     */
    public void setLocale(Locale locale) {
        NullArgumentException.check("locale", locale);
        this.locale = locale;
        properties.setProperty(LOCALE_KEY, locale.toString());
    }

    /**
     * Returns the assumed locale when searching for template files with no
     * explicit requested locale. Defaults to system locale.
     */
    public Locale getLocale() {
        return locale != null ? locale : parent.getLocale();
    }

    /**
     * Tells if this setting is set directly in this object or its value is coming from the {@link #getParent() parent}.
     *  
     * @since 2.3.24
     */
    public boolean isLocaleSet() {
        return locale != null;
    }
    
    /**
     * Sets the time zone to use when formatting date/time values.
     * Defaults to the system time zone ({@link TimeZone#getDefault()}), regardless of the "locale" FreeMarker setting,
     * so in a server application you probably want to set it explicitly in the {@link Environment} to match the
     * preferred time zone of target audience (like the Web page visitor).
     * 
     * <p>If you or the templates set the time zone, you should probably also set
     * {@link #setSQLDateAndTimeTimeZone(TimeZone)}!
     * 
     * @see #setSQLDateAndTimeTimeZone(TimeZone)
     */
    public void setTimeZone(TimeZone timeZone) {
        NullArgumentException.check("timeZone", timeZone);
        this.timeZone = timeZone;
        properties.setProperty(TIME_ZONE_KEY, timeZone.getID());
    }

    /**
     * The getter pair of {@link #setTimeZone(TimeZone)}. 
     */
    public TimeZone getTimeZone() {
        return timeZone != null ? timeZone : parent.getTimeZone();
    }
    
    /**
     * Tells if this setting is set directly in this object or its value is coming from the {@link #getParent() parent}.
     *  
     * @since 2.3.24
     */
    public boolean isTimeZoneSet() {
        return timeZone != null;
    }
    
    /**
     * Sets the time zone used when dealing with {@link java.sql.Date java.sql.Date} and
     * {@link java.sql.Time java.sql.Time} values. It defaults to {@code null} for backward compatibility, but in most
     * application this should be set to the JVM default time zone (server default time zone), because that's what
     * most JDBC drivers will use when constructing the {@link java.sql.Date java.sql.Date} and
     * {@link java.sql.Time java.sql.Time} values. If this setting is {@code null}, FreeMarker will use the value of
     * ({@link #getTimeZone()}) for {@link java.sql.Date java.sql.Date} and {@link java.sql.Time java.sql.Time} values,
     * which often gives bad results.
     * 
     * <p>This setting doesn't influence the formatting of other kind of values (like of
     * {@link java.sql.Timestamp java.sql.Timestamp} or plain {@link java.util.Date java.util.Date} values).
     * 
     * <p>To decide what value you need, a few things has to be understood:
     * <ul>
     *   <li>Date-only and time-only values in SQL-oriented databases are usually store calendar and clock field
     *   values directly (year, month, day, or hour, minute, seconds (with decimals)), as opposed to a set of points
     *   on the physical time line. Thus, unlike SQL timestamps, these values usually aren't meant to be shown
     *   differently depending on the time zone of the audience.
     *   
     *   <li>When a JDBC query has to return a date-only or time-only value, it has to convert it to a point on the
     *   physical time line, because that's what {@link java.util.Date} and its subclasses store (milliseconds since
     *   the epoch). Obviously, this is impossible to do. So JDBC just chooses a physical time which, when rendered
     *   <em>with the JVM default time zone</em>, will give the same field values as those stored
     *   in the database. (Actually, you can give JDBC a calendar, and so it can use other time zones too, but most
     *   application won't care using those overloads.) For example, assume that the system time zone is GMT+02:00.
     *   Then, 2014-07-12 in the database will be translated to physical time 2014-07-11 22:00:00 UTC, because that
     *   rendered in GMT+02:00 gives 2014-07-12 00:00:00. Similarly, 11:57:00 in the database will be translated to
     *   physical time 1970-01-01 09:57:00 UTC. Thus, the physical time stored in the returned value depends on the
     *   default system time zone of the JDBC client, not just on the content in the database. (This used to be the
     *   default behavior of ORM-s, like Hibernate, too.)
     *   
     *   <li>The value of the {@code time_zone} FreeMarker configuration setting sets the time zone used for the
     *   template output. For example, when a web page visitor has a preferred time zone, the web application framework
     *   may calls {@link Environment#setTimeZone(TimeZone)} with that time zone. Thus, the visitor will
     *   see {@link java.sql.Timestamp java.sql.Timestamp} and plain {@link java.util.Date java.util.Date} values as
     *   they look in his own time zone. While
     *   this is desirable for those types, as they meant to represent physical points on the time line, this is not
     *   necessarily desirable for date-only and time-only values. When {@code sql_date_and_time_time_zone} is
     *   {@code null}, {@code time_zone} is used for rendering all kind of date/time/dateTime values, including
     *   {@link java.sql.Date java.sql.Date} and {@link java.sql.Time java.sql.Time}, and then if, for example,
     *   {@code time_zone} is GMT+00:00, the
     *   values from the earlier examples will be shown as 2014-07-11 (one day off) and 09:57:00 (2 hours off). While
     *   those are the time zone correct renderings, those values probably was meant to shown "as is".
     *   
     *   <li>You may wonder why this setting isn't simply "SQL time zone", since the time zone related behavior of JDBC
     *   applies to {@link java.sql.Timestamp java.sql.Timestamp} too. FreeMarker assumes that you have set up your
     *   application so that time stamps coming from the database go through the necessary conversion to store the
     *   correct distance from the epoch (1970-01-01 00:00:00 UTC), as requested by {@link java.util.Date}. In that case
     *   the time stamp can be safely rendered in different time zones, and thus it needs no special treatment.
     * </ul>
     * 
     * @param tz Maybe {@code null}, in which case {@link java.sql.Date java.sql.Date} and
     *          {@link java.sql.Time java.sql.Time} values will be formatted in the time zone returned by
     *          {@link #getTimeZone()}.
     *          (Note that since {@code null} is an allowed value for this setting, it will not cause
     *          {@link #getSQLDateAndTimeTimeZone()} to fall back to the parent configuration.)
     * 
     * @see #setTimeZone(TimeZone)
     * 
     * @since 2.3.21
     */
    public void setSQLDateAndTimeTimeZone(TimeZone tz) {
        sqlDataAndTimeTimeZone = tz;
        sqlDataAndTimeTimeZoneSet = true;
        properties.setProperty(SQL_DATE_AND_TIME_TIME_ZONE_KEY, tz != null ? tz.getID() : "null");
    }
    
    /**
     * The getter pair of {@link #setSQLDateAndTimeTimeZone(TimeZone)}.
     * 
     * @return {@code null} if the value of {@link #getTimeZone()} should be used for formatting
     *     {@link java.sql.Date java.sql.Date} and {@link java.sql.Time java.sql.Time} values, otherwise the time zone
     *     that should be used to format the values of those two types.  
     * 
     * @since 2.3.21
     */
    public TimeZone getSQLDateAndTimeTimeZone() {
        return sqlDataAndTimeTimeZoneSet
                ? sqlDataAndTimeTimeZone
                : (parent != null ? parent.getSQLDateAndTimeTimeZone() : null);
    }
    
    /**
     * Tells if this setting is set directly in this object or its value is coming from the {@link #getParent() parent}.
     *  
     * @since 2.3.24
     */
    public boolean isSQLDateAndTimeTimeZoneSet() {
        return sqlDataAndTimeTimeZoneSet;
    }

    /**
     * Sets the default number format used to convert numbers to strings. Currently, this is either a
     * {@link java.text.DecimalFormat} pattern (like {@code "0.##"}), or one of the following special values:
     * <ul>
     *   <li>{@code "number"}: The number format returned by {@link NumberFormat#getNumberInstance(Locale)}</li>
     *   <li>{@code "currency"}: The number format returned by {@link NumberFormat#getCurrencyInstance(Locale)}</li>
     *   <li>{@code "percent"}: The number format returned by {@link NumberFormat#getPercentInstance(Locale)}</li>
     *   <li>{@code "computer"}: The number format used by FTL's {@code c} built-in (like in {@code someNumber?c}).</li>
     * </ul>
     * <p>Defaults to <tt>"number"</tt>.
     */
    public void setNumberFormat(String numberFormat) {
        NullArgumentException.check("numberFormat", numberFormat);
        this.numberFormat = numberFormat;
        properties.setProperty(NUMBER_FORMAT_KEY, numberFormat);
    }

    /**
     * Getter pair of {@link #setNumberFormat(String)}. 
     */
    public String getNumberFormat() {
        return numberFormat != null ? numberFormat : parent.getNumberFormat();
    }

    /**
     * Tells if this setting is set directly in this object or its value is coming from the {@link #getParent() parent}.
     *  
     * @since 2.3.24
     */
    public boolean isNumberFormatSet() {
        return numberFormat != null;
    }
            
    /**
     * The string value for the boolean {@code true} and {@code false} values, intended for human audience (not for a
     * computer language), separated with comma. For example, {@code "yes,no"}. Note that white-space is significant,
     * so {@code "yes, no"} is WRONG (unless you want that leading space before "no").
     * 
     * <p>For backward compatibility the default is {@code "true,false"}, but using that value is denied for automatic
     * boolean-to-string conversion (like <code>${myBoolean}</code> will fail with it), only {@code myBool?string} will
     * allow it, which is deprecated since FreeMarker 2.3.20.
     * 
     * <p>Note that automatic boolean-to-string conversion only exists since FreeMarker 2.3.20. Earlier this setting
     * only influenced the result of {@code myBool?string}. 
     */
    public void setBooleanFormat(String booleanFormat) {
        NullArgumentException.check("booleanFormat", booleanFormat);
        
        int commaIdx = booleanFormat.indexOf(',');
        if (commaIdx == -1) {
            throw new IllegalArgumentException(
                    "Setting value must be string that contains two comma-separated values for true and false, " +
                    "respectively.");
        }
        
        this.booleanFormat = booleanFormat; 
        properties.setProperty(BOOLEAN_FORMAT_KEY, booleanFormat);
        
        if (booleanFormat.equals(C_TRUE_FALSE)) {
            // C_TRUE_FALSE is the default for BC, but it's not a good default for human audience formatting, so we
            // pretend that it wasn't set.
            trueStringValue = null; 
            falseStringValue = null;
        } else {
            trueStringValue = booleanFormat.substring(0, commaIdx); 
            falseStringValue = booleanFormat.substring(commaIdx + 1);
        }
    }
    
    /**
     * The getter pair of {@link #setBooleanFormat(String)}.
     */
    public String getBooleanFormat() {
        return booleanFormat != null ? booleanFormat : parent.getBooleanFormat(); 
    }
    
    /**
     * Tells if this setting is set directly in this object or its value is coming from the {@link #getParent() parent}.
     *  
     * @since 2.3.24
     */
    public boolean isBooleanFormatSet() {
        return booleanFormat != null;
    }
        
    String formatBoolean(boolean value, boolean fallbackToTrueFalse) throws TemplateException {
        if (value) {
            String s = getTrueStringValue();
            if (s == null) {
                if (fallbackToTrueFalse) {
                    return MiscUtil.C_TRUE;
                } else {
                    throw new _MiscTemplateException(getNullBooleanFormatErrorDescription());
                }
            } else {
                return s;
            }
        } else {
            String s = getFalseStringValue();
            if (s == null) {
                if (fallbackToTrueFalse) {
                    return MiscUtil.C_FALSE;
                } else {
                    throw new _MiscTemplateException(getNullBooleanFormatErrorDescription());
                }
            } else {
                return s;
            }
        }
    }

    private _ErrorDescriptionBuilder getNullBooleanFormatErrorDescription() {
        return new _ErrorDescriptionBuilder(
                "Can't convert boolean to string automatically, because the \"", BOOLEAN_FORMAT_KEY ,"\" setting was ",
                new _DelayedJQuote(getBooleanFormat()), 
                (getBooleanFormat().equals(C_TRUE_FALSE)
                    ? ", which is the legacy default computer-language format, and hence isn't accepted."
                    : ".")
                ).tips(
                     "If you just want \"true\"/\"false\" result as you are generting computer-language output, "
                     + "use \"?c\", like ${myBool?c}.",
                     "You can write myBool?string('yes', 'no') and like to specify boolean formatting in place.",
                     new Object[] {
                         "If you need the same two values on most places, the programmers should set the \"",
                         BOOLEAN_FORMAT_KEY ,"\" setting to something like \"yes,no\"." }
                 );
    }

    /**
     * Returns the string to which {@code true} is converted to for human audience, or {@code null} if automatic
     * coercion to string is not allowed. The default value is {@code null}.
     * 
     * <p>This value is deduced from the {@code "boolean_format"} setting.
     * Confusingly, for backward compatibility (at least until 2.4) that defaults to {@code "true,false"}, yet this
     * defaults to {@code null}. That's so because {@code "true,false"} is treated exceptionally, as that default is a
     * historical mistake in FreeMarker, since it targets computer language output, not human writing. Thus it's
     * ignored.
     * 
     * @since 2.3.20
     */
    String getTrueStringValue() {
        // The first step deliberately tests booleanFormat instead of trueStringValue! 
        return booleanFormat != null ? trueStringValue : (parent != null ? parent.getTrueStringValue() : null); 
    }

    /**
     * Same as {@link #getTrueStringValue()} but with {@code false}. 
     * @since 2.3.20
     */
    String getFalseStringValue() {
        // The first step deliberately tests booleanFormat instead of falseStringValue! 
        return booleanFormat != null ? falseStringValue : (parent != null ? parent.getFalseStringValue() : null); 
    }

    /**
     * Sets the format used to convert {@link java.util.Date}-s to string-s that are time (no date part) values,
     * also the format that {@code someString?time} will use to parse strings.
     * 
     * <p>For the possible values see {@link #setDateTimeFormat(String)}.
     *   
     * <p>Defaults to {@code ""}, which means "use the FreeMarker default", which is currently {@code "medium"}.
     */
    public void setTimeFormat(String timeFormat) {
        NullArgumentException.check("timeFormat", timeFormat);
        this.timeFormat = timeFormat;
        properties.setProperty(TIME_FORMAT_KEY, timeFormat);
    }

    /**
     * The getter pair of {@link #setTimeFormat(String)}.
     */
    public String getTimeFormat() {
        return timeFormat != null ? timeFormat : parent.getTimeFormat();
    }

    /**
     * Tells if this setting is set directly in this object or its value is coming from the {@link #getParent() parent}.
     *  
     * @since 2.3.24
     */
    public boolean isTimeFormatSet() {
        return timeFormat != null;
    }
    
    /**
     * Sets the format used to convert {@link java.util.Date}-s to string-s that are date (no time part) values,
     * also the format that {@code someString?date} will use to parse strings.
     * 
     * <p>For the possible values see {@link #setDateTimeFormat(String)}.
     *   
     * <p>Defaults to {@code ""}, which means "use the FreeMarker default", which is currently {@code "code"}.
     */
    public void setDateFormat(String dateFormat) {
        NullArgumentException.check("dateFormat", dateFormat);
        this.dateFormat = dateFormat;
        properties.setProperty(DATE_FORMAT_KEY, dateFormat);
    }

    /**
     * The getter pair of {@link #setDateFormat(String)}.
     */
    public String getDateFormat() {
        return dateFormat != null ? dateFormat : parent.getDateFormat();
    }

    /**
     * Tells if this setting is set directly in this object or its value is coming from the {@link #getParent() parent}.
     *  
     * @since 2.3.24
     */
    public boolean isDateFormatSet() {
        return dateFormat != null;
    }
    
    /**
     * Sets the format used to convert {@link java.util.Date}-s to string-s that are date-time (timestamp) values,
     * also the format that {@code someString?datetime} will use to parse strings.
     * 
     * <p>The possible setting values are (the quotation marks aren't part of the value itself):
     * 
     * <ul>
     *   <li><p>Patterns accepted by Java's {@link SimpleDateFormat}, for example {@code "dd.MM.yyyy HH:mm:ss"} (where
     *       {@code HH} means 24 hours format) or {@code "MM/dd/yyyy hh:mm:ss a"} (where {@code a} prints AM or PM, if
     *       the current language is English).
     *   
     *   <li><p>{@code "xs"} for XML Schema format, or {@code "iso"} for ISO 8601:2004 format.
     *       These formats allow various additional options, separated with space, like in
     *       {@code "iso m nz"} (or with {@code _}, like in {@code "iso_m_nz"}; this is useful in a case like
     *       {@code lastModified?string.iso_m_nz}). The options and their meanings are:
     *       
     *       <ul>
     *         <li><p>Accuracy options:<br>
     *             {@code ms} = Milliseconds, always shown with all 3 digits, even if it's all 0-s.
     *                     Example: {@code 13:45:05.800}<br>
     *             {@code s} = Seconds (fraction seconds are dropped even if non-0), like {@code 13:45:05}<br>
     *             {@code m} = Minutes, like {@code 13:45}. This isn't allowed for "xs".<br>
     *             {@code h} = Hours, like {@code 13}. This isn't allowed for "xs".<br>
     *             Neither = Up to millisecond accuracy, but trailing millisecond 0-s are removed, also the whole
     *                     milliseconds part if it would be 0 otherwise. Example: {@code 13:45:05.8}
     *                     
     *         <li><p>Time zone offset visibility options:<br>
     *             {@code fz} = "Force Zone", always show time zone offset (even for for
     *                     {@link java.sql.Date java.sql.Date} and {@link java.sql.Time java.sql.Time} values).
     *                     But, because ISO 8601 doesn't allow for dates (means date without time of the day) to
     *                     show the zone offset, this option will have no effect in the case of {@code "iso"} with
     *                     dates.<br>
     *             {@code nz} = "No Zone", never show time zone offset<br>
     *             Neither = always show time zone offset, except for {@link java.sql.Date java.sql.Date}
     *                     and {@link java.sql.Time java.sql.Time}, and for {@code "iso"} date values.
     *                     
     *         <li><p>Time zone options:<br>
     *             {@code u} = Use UTC instead of what the {@code time_zone} setting suggests. However,
     *                     {@link java.sql.Date java.sql.Date} and {@link java.sql.Time java.sql.Time} aren't affected
     *                     by this (see {@link #setSQLDateAndTimeTimeZone(TimeZone)} to understand why)<br>
     *             {@code fu} = "Force UTC", that is, use UTC instead of what the {@code time_zone} or the
     *                     {@code sql_date_and_time_time_zone} setting suggests. This also effects
     *                     {@link java.sql.Date java.sql.Date} and {@link java.sql.Time java.sql.Time} values<br>
     *             Neither = Use the time zone suggested by the {@code time_zone} or the
     *                     {@code sql_date_and_time_time_zone} configuration setting ({@link #setTimeZone(TimeZone)} and
     *                     {@link #setSQLDateAndTimeTimeZone(TimeZone)}).
     *       </ul>
     *       
     *       <p>The options can be specified in any order.</p>
     *       
     *       <p>Options from the same category are mutually exclusive, like using {@code m} and {@code s}
     *       together is an error.
     *       
     *       <p>The accuracy and time zone offset visibility options don't influence parsing, only formatting.
     *       For example, even if you use "iso m nz", "2012-01-01T15:30:05.125+01" will be parsed successfully and with
     *       milliseconds accuracy.
     *       The time zone options (like "u") influence what time zone is chosen only when parsing a string that doesn't
     *       contain time zone offset.
     *       
     *       <p>Parsing with {@code "iso"} understands both extend format and basic format, like
     *       {@code 20141225T235018}. It doesn't, however, support the parsing of all kind of ISO 8601 strings: if
     *       there's a date part, it must use year, month and day of the month values (not week of the year), and the
     *       day can't be omitted.
     *       
     *       <p>The output of {@code "iso"} is deliberately so that it's also a good representation of the value with
     *       XML Schema format, except for 0 and negative years, where it's impossible. Also note that the time zone
     *       offset is omitted for date values in the {@code "iso"} format, while it's preserved for the {@code "xs"}
     *       format.
     *       
     *   <li><p>{@code "short"}, {@code "medium"}, {@code "long"}, or {@code "full"}, which that has locale-dependent
     *       meaning defined by the Java platform (see in the documentation of {@link java.text.DateFormat}).
     *       For date-time values, you can specify the length of the date and time part independently, be separating
     *       them with {@code _}, like {@code "short_medium"}. ({@code "medium"} means
     *       {@code "medium_medium"} for date-time values.)
     * </ul> 
     *   
     * <p>Defaults to {@code ""}, which means "use the FreeMarker default", which is currently {@code "code"}.
     */
    public void setDateTimeFormat(String dateTimeFormat) {
        NullArgumentException.check("dateTimeFormat", dateTimeFormat);
        this.dateTimeFormat = dateTimeFormat;
        properties.setProperty(DATETIME_FORMAT_KEY, dateTimeFormat);
    }

    /**
     * The getter pair of {@link #setDateTimeFormat(String)}.
     */
    public String getDateTimeFormat() {
        return dateTimeFormat != null ? dateTimeFormat : parent.getDateTimeFormat();
    }
    
    /**
     * Tells if this setting is set directly in this object or its value is coming from the {@link #getParent() parent}.
     *  
     * @since 2.3.24
     */
    public boolean isDateTimeFormatSet() {
        return dateTimeFormat != null;
    }
    
    /**
     * Sets the exception handler used to handle exceptions occurring inside templates.
     * The default is {@link TemplateExceptionHandler#DEBUG_HANDLER}. The recommended values are:
     * 
     * <ul>
     *   <li>In production systems: {@link TemplateExceptionHandler#RETHROW_HANDLER}
     *   <li>During development of HTML templates: {@link TemplateExceptionHandler#HTML_DEBUG_HANDLER}
     *   <li>During development of non-HTML templates: {@link TemplateExceptionHandler#DEBUG_HANDLER}
     * </ul>
     * 
     * <p>All of these will let the exception propagate further, so that you can catch it around
     * {@link Template#process(Object, Writer)} for example. The difference is in what they print on the output before
     * they do that.
     * 
     * <p>Note that the {@link TemplateExceptionHandler} is not meant to be used for generating HTTP error pages.
     * Neither is it meant to be used to roll back the printed output. These should be solved outside template
     * processing when the exception raises from {@link Template#process(Object, Writer) Template.process}.
     * {@link TemplateExceptionHandler} meant to be used if you want to include special content <em>in</em> the template
     * output, or if you want to suppress certain exceptions. 
     */
    public void setTemplateExceptionHandler(TemplateExceptionHandler templateExceptionHandler) {
        NullArgumentException.check("templateExceptionHandler", templateExceptionHandler);
        this.templateExceptionHandler = templateExceptionHandler;
        properties.setProperty(TEMPLATE_EXCEPTION_HANDLER_KEY, templateExceptionHandler.getClass().getName());
    }

    /**
     * The getter pair of {@link #setTemplateExceptionHandler(TemplateExceptionHandler)}.
     */
    public TemplateExceptionHandler getTemplateExceptionHandler() {
        return templateExceptionHandler != null
                ? templateExceptionHandler : parent.getTemplateExceptionHandler();
    }

    /**
     * Tells if this setting is set directly in this object or its value is coming from the {@link #getParent() parent}.
     *  
     * @since 2.3.24
     */
    public boolean isTemplateExceptionHandlerSet() {
        return templateExceptionHandler != null;
    }

    /**
     * Sets the arithmetic engine used to perform arithmetic operations.
     * The default is {@link ArithmeticEngine#BIGDECIMAL_ENGINE}.
     */
    public void setArithmeticEngine(ArithmeticEngine arithmeticEngine) {
        NullArgumentException.check("arithmeticEngine", arithmeticEngine);
        this.arithmeticEngine = arithmeticEngine;
        properties.setProperty(ARITHMETIC_ENGINE_KEY, arithmeticEngine.getClass().getName());
    }

    /**
     * The getter pair of {@link #setArithmeticEngine(ArithmeticEngine)}.
     */
    public ArithmeticEngine getArithmeticEngine() {
        return arithmeticEngine != null
                ? arithmeticEngine : parent.getArithmeticEngine();
    }

    /**
     * Tells if this setting is set directly in this object or its value is coming from the {@link #getParent() parent}.
     *  
     * @since 2.3.24
     */
    public boolean isArithmeticEngineSet() {
        return arithmeticEngine != null;
    }

    /**
     * Sets the object wrapper used to wrap objects to {@link TemplateModel}-s.
     * The default is {@link ObjectWrapper#DEFAULT_WRAPPER}.
     */
    public void setObjectWrapper(ObjectWrapper objectWrapper) {
        NullArgumentException.check("objectWrapper", objectWrapper);
        this.objectWrapper = objectWrapper;
        properties.setProperty(OBJECT_WRAPPER_KEY, objectWrapper.getClass().getName());
    }

    /**
     * The getter pair of {@link #setObjectWrapper(ObjectWrapper)}.
     */
    public ObjectWrapper getObjectWrapper() {
        return objectWrapper != null
                ? objectWrapper : parent.getObjectWrapper();
    }

    /**
     * Tells if this setting is set directly in this object or its value is coming from the {@link #getParent() parent}.
     *  
     * @since 2.3.24
     */
    public boolean isObjectWrapperSet() {
        return objectWrapper != null;
    }
    
    /**
     * Informs FreeMarker about the charset used for the output. As FreeMarker outputs character stream (not
     * byte stream), it's not aware of the output charset unless the software that encloses it tells it
     * with this setting. Some templates may use FreeMarker features that require this information.
     * Setting this to {@code null} means that the output encoding is not known.
     * 
     * <p>Defaults to {@code null} (unknown).
     */
    public void setOutputEncoding(String outputEncoding) {
        this.outputEncoding = outputEncoding;
        // java.util.Properties doesn't allow null value!
        if (outputEncoding != null) {
            properties.setProperty(OUTPUT_ENCODING_KEY, outputEncoding);
        } else {
            properties.remove(OUTPUT_ENCODING_KEY);
        }
        outputEncodingSet = true;
    }
    
    public String getOutputEncoding() {
        return outputEncodingSet
                ? outputEncoding
                : (parent != null ? parent.getOutputEncoding() : null);
    }

    /**
     * Tells if this setting is set directly in this object or its value is coming from the {@link #getParent() parent}.
     *  
     * @since 2.3.24
     */
    public boolean isOutputEncodingSet() {
        return outputEncodingSet;
    }
    
    /**
     * Sets the URL escaping charset. If not set ({@code null}), the output encoding
     * ({@link #setOutputEncoding(String)}) will be used for URL escaping.
     * 
     * Defaults to {@code null}.
     */
    public void setURLEscapingCharset(String urlEscapingCharset) {
        this.urlEscapingCharset = urlEscapingCharset;
        // java.util.Properties doesn't allow null value!
        if (urlEscapingCharset != null) {
            properties.setProperty(URL_ESCAPING_CHARSET_KEY, urlEscapingCharset);
        } else {
            properties.remove(URL_ESCAPING_CHARSET_KEY);
        }
        urlEscapingCharsetSet = true;
    }
    
    public String getURLEscapingCharset() {
        return urlEscapingCharsetSet
                ? urlEscapingCharset
                : (parent != null ? parent.getURLEscapingCharset() : null);
    }

    /**
     * Tells if this setting is set directly in this object or its value is coming from the {@link #getParent() parent}.
     *  
     * @since 2.3.24
     */
    public boolean isURLEscapingCharsetSet() {
        return urlEscapingCharsetSet;
    }

    /**
     * Sets the {@link TemplateClassResolver} that is used when the
     * <code>new</code> built-in is called in a template. That is, when
     * a template contains the <code>"com.example.SomeClassName"?new</code>
     * expression, this object will be called to resolve the
     * <code>"com.example.SomeClassName"</code> string to a class. The default
     * value is {@link TemplateClassResolver#UNRESTRICTED_RESOLVER} in
     * FreeMarker 2.3.x, and {@link TemplateClassResolver#SAFER_RESOLVER}
     * starting from FreeMarker 2.4.0. If you allow users to upload templates,
     * it's important to use a custom restrictive {@link TemplateClassResolver}.
     * 
     * @since 2.3.17
     */
    public void setNewBuiltinClassResolver(TemplateClassResolver newBuiltinClassResolver) {
        NullArgumentException.check("newBuiltinClassResolver", newBuiltinClassResolver);
        this.newBuiltinClassResolver = newBuiltinClassResolver;
        properties.setProperty(NEW_BUILTIN_CLASS_RESOLVER_KEY,
                newBuiltinClassResolver.getClass().getName());
    }

    /**
     * Retrieves the {@link TemplateClassResolver} used
     * to resolve classes when "SomeClassName"?new is called in a template.
     * 
     * @since 2.3.17
     */
    public TemplateClassResolver getNewBuiltinClassResolver() {
        return newBuiltinClassResolver != null
                ? newBuiltinClassResolver : parent.getNewBuiltinClassResolver();
    }

    /**
     * Tells if this setting is set directly in this object or its value is coming from the {@link #getParent() parent}.
     *  
     * @since 2.3.24
     */
    public boolean isNewBuiltinClassResolverSet() {
        return newBuiltinClassResolver != null;
    }
    
    /**
     * Sets whether the output {@link Writer} is automatically flushed at
     * the end of {@link Template#process(Object, Writer)} (and its
     * overloads). The default is {@code true}.
     * 
     * <p>Using {@code false} is needed for example when a Web page is composed
     * from several boxes (like portlets, GUI panels, etc.) that aren't inserted
     * with <tt>#include</tt> (or with similar directives) into a master
     * FreeMarker template, rather they are all processed with a separate
     * {@link Template#process(Object, Writer)} call. In a such scenario the
     * automatic flushes would commit the HTTP response after each box, hence
     * interfering with full-page buffering, and also possibly decreasing
     * performance with too frequent and too early response buffer flushes.
     * 
     * @since 2.3.17
     */
    public void setAutoFlush(boolean autoFlush) {
        this.autoFlush = Boolean.valueOf(autoFlush);
        properties.setProperty(AUTO_FLUSH_KEY, String.valueOf(autoFlush));
    }
    
    /**
     * See {@link #setAutoFlush(boolean)}
     * 
     * @since 2.3.17
     */
    public boolean getAutoFlush() {
        return autoFlush != null 
            ? autoFlush.booleanValue()
            : (parent != null ? parent.getAutoFlush() : true);
    }

    /**
     * Tells if this setting is set directly in this object or its value is coming from the {@link #getParent() parent}.
     *  
     * @since 2.3.24
     */
    public boolean isAutoFlushSet() {
        return autoFlush != null;
    }
    
    /**
     * Sets if tips should be shown in error messages of errors arising during template processing.
     * The default is {@code true}. 
     * 
     * @since 2.3.21
     */
    public void setShowErrorTips(boolean showTips) {
        this.showErrorTips = Boolean.valueOf(showTips);
        properties.setProperty(SHOW_ERROR_TIPS_KEY, String.valueOf(showTips));
    }
    
    /**
     * See {@link #setShowErrorTips(boolean)}
     * 
     * @since 2.3.21
     */
    public boolean getShowErrorTips() {
        return showErrorTips != null 
            ? showErrorTips.booleanValue()
            : (parent != null ? parent.getShowErrorTips() : true);
    }

    /**
     * Tells if this setting is set directly in this object or its value is coming from the {@link #getParent() parent}.
     *  
     * @since 2.3.24
     */
    public boolean isShowErrorTipsSet() {
        return showErrorTips != null;
    }
    
    /**
     * Specifies if {@code ?api} can be used in templates. Defaults to {@code false} so that updating FreeMarker won't
     * decrease the security of existing applications.
     * 
     * @since 2.3.22
     */
    public void setAPIBuiltinEnabled(boolean value) {
        apiBuiltinEnabled = Boolean.valueOf(value);
        properties.setProperty(API_BUILTIN_ENABLED_KEY, String.valueOf(value));
    }

    /**
     * See {@link #setAPIBuiltinEnabled(boolean)}
     * 
     * @since 2.3.22
     */
    public boolean isAPIBuiltinEnabled() {
        return apiBuiltinEnabled != null 
                ? apiBuiltinEnabled.booleanValue()
                : (parent != null ? parent.isAPIBuiltinEnabled() : false);
    }

    /**
     * Tells if this setting is set directly in this object or its value is coming from the {@link #getParent() parent}.
     *  
     * @since 2.3.24
     */
    public boolean isAPIBuiltinEnabledSet() {
        return apiBuiltinEnabled != null;
    }
    
    /**
     * Specifies if {@link TemplateException}-s thrown by template processing are logged by FreeMarker or not. The
     * default is {@code true} for backward compatibility, but that results in logging the exception twice in properly
     * written applications, because there the {@link TemplateException} thrown by the public FreeMarker API is also
     * logged by the caller (even if only as the cause exception of a higher level exception). Hence, in modern
     * applications it should be set to {@code false}. Note that this setting has no effect on the logging of exceptions
     * caught by {@code #attempt}; those are always logged, no mater what (because those exceptions won't bubble up
     * until the API caller).
     * 
     * @since 2.3.22
     */
    public void setLogTemplateExceptions(boolean value) {
        logTemplateExceptions = Boolean.valueOf(value);
        properties.setProperty(LOG_TEMPLATE_EXCEPTIONS_KEY, String.valueOf(value));
    }

    /**
     * See {@link #setLogTemplateExceptions(boolean)}
     * 
     * @since 2.3.22
     */
    public boolean getLogTemplateExceptions() {
        return logTemplateExceptions != null 
                ? logTemplateExceptions.booleanValue()
                : (parent != null ? parent.getLogTemplateExceptions() : true);
    }

    /**
     * Tells if this setting is set directly in this object or its value is coming from the {@link #getParent() parent}.
     *  
     * @since 2.3.24
     */
    public boolean isLogTemplateExceptionsSet() {
        return logTemplateExceptions != null;
    }
    
    private static final String ALLOWED_CLASSES = "allowed_classes";
    private static final String TRUSTED_TEMPLATES = "trusted_templates";
    
    /**
     * Sets a FreeMarker setting by a name and string value. If you can configure FreeMarker directly with Java (or
     * other programming language), you should use the dedicated setter methods instead (like
     * {@link #setObjectWrapper(ObjectWrapper)}. This meant to be used if you get the settings from somewhere
     * as text. Regardless, below you will find an overview of the settings available no matter how you set them. 
     * 
     * <p>Note: As of FreeMarker 2.3.23, setting names can be written in camel case too. For example, instead of
     * {@code date_format} you can also use {@code dateFormat}. It's likely that camel case will become to the
     * recommended convention in the future.
     * 
     * <p>The list of settings commonly supported in all {@link Configurable} subclasses:
     * <ul>
     *   <li><p>{@code "locale"}:
     *       See {@link #setLocale(Locale)}.
     *       <br>String value: local codes with the usual format in Java, such as {@code "en_US"}.
     *       
     *   <li><p>{@code "classic_compatible"}:
     *       See {@link #setClassicCompatible(boolean)} and {@link Configurable#setClassicCompatibleAsInt(int)}.
     *       <br>String value: {@code "true"}, {@code "false"}, also since 2.3.20 {@code 0} or {@code 1} or {@code 2}.
     *       (Also accepts {@code "yes"}, {@code "no"}, {@code "t"}, {@code "f"}, {@code "y"}, {@code "n"}.)
     *       Case insensitive.
     *       
     *   <li><p>{@code "template_exception_handler"}:
     *       See {@link #setTemplateExceptionHandler(TemplateExceptionHandler)}.
     *       <br>String value: If the value contains dot, then it's interpreted as an <a href="#fm_obe">object builder
     *       expression</a>.
     *       If the value does not contain dot, then it must be one of these predefined values (case insensitive):
     *       {@code "rethrow"} (means {@link TemplateExceptionHandler#RETHROW_HANDLER}),
     *       {@code "debug"} (means {@link TemplateExceptionHandler#DEBUG_HANDLER}),
     *       {@code "html_debug"} (means {@link TemplateExceptionHandler#HTML_DEBUG_HANDLER}),
     *       {@code "ignore"} (means {@link TemplateExceptionHandler#IGNORE_HANDLER}),
     *       {@code "default"} (only allowed for {@link Configuration} instances) for the default.
     *       
     *   <li><p>{@code "arithmetic_engine"}:
     *       See {@link #setArithmeticEngine(ArithmeticEngine)}.  
     *       <br>String value: If the value contains dot, then it's interpreted as an <a href="#fm_obe">object builder
     *       expression</a>.
     *       If the value does not contain dot,
     *       then it must be one of these special values (case insensitive):
     *       {@code "bigdecimal"}, {@code "conservative"}.
     *       
     *   <li><p>{@code "object_wrapper"}:
     *       See {@link #setObjectWrapper(ObjectWrapper)}.
     *       <br>String value: If the value contains dot, then it's interpreted as an <a href="#fm_obe">object builder
     *       expression</a>, with the addition that {@link BeansWrapper}, {@link DefaultObjectWrapper} and
     *       {@link SimpleObjectWrapper} can be referred without package name. For example, these strings are valid
     *       values: {@code "DefaultObjectWrapper(2.3.21)"},
     *       {@code "BeansWrapper(2.3.21, simpleMapWrapper=true)"}.
     *       <br>If the value does not contain dot, then it must be one of these special values (case insensitive):
     *       {@code "default"} means the default of {@link Configuration} (the default depends on the
     *       {@code Configuration#Configuration(Version) incompatible_improvements}, but a bug existed in 2.3.21 where
     *       that was ignored),
     *       {@code "default_2_3_0"} (means the deprecated {@link ObjectWrapper#DEFAULT_WRAPPER})
     *       {@code "simple"} (means the deprecated {@link ObjectWrapper#SIMPLE_WRAPPER}),
     *       {@code "beans"} (means the deprecated {@link BeansWrapper#BEANS_WRAPPER}
     *       or {@link BeansWrapperBuilder#build()}),
     *       {@code "jython"} (means {@link freemarker.ext.jython.JythonWrapper#DEFAULT_WRAPPER})
     *       
     *   <li><p>{@code "number_format"}: See {@link #setNumberFormat(String)}.
     *   
     *   <li><p>{@code "boolean_format"}: See {@link #setBooleanFormat(String)} .
     *   
     *   <li><p>{@code "date_format", "time_format", "datetime_format"}:
     *       See {@link #setDateFormat(String)}, {@link #setTimeFormat(String)}, {@link #setDateTimeFormat(String)}. 
     *        
     *   <li><p>{@code "time_zone"}:
     *       See {@link #setTimeZone(TimeZone)}.
     *       <br>String value: With the format as {@link TimeZone#getTimeZone} defines it. Also, since 2.3.21
     *       {@code "JVM default"} can be used that will be replaced with the actual JVM default time zone when
     *       {@link #setSetting(String, String)} is called.
     *       For example {@code "GMT-8:00"} or {@code "America/Los_Angeles"}
     *       <br>If you set this setting, consider setting {@code sql_date_and_time_time_zone}
     *       too (see below)! 
     *       
     *   <li><p>{@code sql_date_and_time_time_zone}:
     *       See {@link #setSQLDateAndTimeTimeZone(TimeZone)}.
     *       Since 2.3.21.
     *       <br>String value: With the format as {@link TimeZone#getTimeZone} defines it. Also, {@code "JVM default"}
     *       can be used that will be replaced with the actual JVM default time zone when
     *       {@link #setSetting(String, String)} is called. Also {@code "null"} can be used, which has the same effect
     *       as {@link #setSQLDateAndTimeTimeZone(TimeZone) setSQLDateAndTimeTimeZone(null)}.
     *       
     *   <li><p>{@code "output_encoding"}:
     *       See {@link #setOutputEncoding(String)}.
     *       
     *   <li><p>{@code "url_escaping_charset"}:
     *       See {@link #setURLEscapingCharset(String)}.
     *       
     *   <li><p>{@code "auto_flush"}:
     *       See {@link #setAutoFlush(boolean)}.
     *       Since 2.3.17.
     *       <br>String value: {@code "true"}, {@code "false"}, {@code "y"},  etc.
     *       
     *   <li><p>{@code "new_builtin_class_resolver"}:
     *       See {@link #setNewBuiltinClassResolver(TemplateClassResolver)}.
     *       Since 2.3.17.
     *       The value must be one of these (ignore the quotation marks):
     *       <ol>
     *         <li><p>{@code "unrestricted"}:
     *             Use {@link TemplateClassResolver#UNRESTRICTED_RESOLVER}
     *         <li><p>{@code "safer"}:
     *             Use {@link TemplateClassResolver#SAFER_RESOLVER}
     *         <li><p>{@code "allows_nothing"}:
     *             Use {@link TemplateClassResolver#ALLOWS_NOTHING_RESOLVER}
     *         <li><p>Something that contains colon will use
     *             {@link OptInTemplateClassResolver} and is expected to
     *             store comma separated values (possibly quoted) segmented
     *             with {@code "allowed_classes:"} and/or
     *             {@code "trusted_templates:"}. Examples of valid values:
     *             
     *             <table style="width: auto; border-collapse: collapse" border="1"
     *                  summary="trusted_template value examples">
     *               <tr>
     *                 <th>Setting value
     *                 <th>Meaning
     *               <tr>
     *                 <td>
     *                   {@code allowed_classes: com.example.C1, com.example.C2,
     *                   trusted_templates: lib/*, safe.ftl}                 
     *                 <td>
     *                   Only allow instantiating the {@code com.example.C1} and
     *                   {@code com.example.C2} classes. But, allow templates
     *                   within the {@code lib/} directory (like
     *                   {@code lib/foo/bar.ftl}) and template {@code safe.ftl}
     *                   (that does not match {@code foo/safe.ftl}, only
     *                   exactly {@code safe.ftl}) to instantiate anything
     *                   that {@link TemplateClassResolver#SAFER_RESOLVER} allows.
     *               <tr>
     *                 <td>
     *                   {@code allowed_classes: com.example.C1, com.example.C2}
     *                 <td>Only allow instantiating the {@code com.example.C1} and
     *                   {@code com.example.C2} classes. There are no
     *                   trusted templates.
     *               <tr>
     *                 <td>
                         {@code trusted_templates: lib/*, safe.ftl}                 
     *                 <td>
     *                   Do not allow instantiating any classes, except in
     *                   templates inside {@code lib/} or in template 
     *                   {@code safe.ftl}.
     *             </table>
     *             
     *             <p>For more details see {@link OptInTemplateClassResolver}.
     *             
     *         <li><p>Otherwise if the value contains dot, it's interpreted as an <a href="#fm_obe">object builder
     *             expression</a>.
     *       </ol>
     *       
     *   <li><p>{@code "show_error_tips"}:
     *       See {@link #setShowErrorTips(boolean)}.
     *       Since 2.3.21.
     *       <br>String value: {@code "true"}, {@code "false"}, {@code "y"},  etc.
     *       
     *   <li><p>{@code api_builtin_enabled}:
     *       See {@link #setAPIBuiltinEnabled(boolean)}.
     *       Since 2.3.22.
     *       <br>String value: {@code "true"}, {@code "false"}, {@code "y"},  etc.
     *       
     * </ul>
     * 
     * <p>{@link Configuration} (a subclass of {@link Configurable}) also understands these:</p>
     * <ul>
     *   <li><p>{@code "auto_import"}:
     *       See {@link Configuration#setAutoImports(Map)}
     *       <br>String value is something like:
     *       <br>{@code /lib/form.ftl as f, /lib/widget as w, "/lib/odd name.ftl" as odd}
     *       
     *   <li><p>{@code "auto_include"}: Sets the list of auto-includes.
     *       See {@link Configuration#setAutoIncludes(List)}
     *       <br>String value is something like:
     *       <br>{@code /include/common.ftl, "/include/evil name.ftl"}
     *       
     *   <li><p>{@code "default_encoding"}:
     *       See {@link Configuration#setDefaultEncoding(String)}.
     *       <br>As the default value is the system default, which can change
     *       from one server to another, <b>you should always set this!</b>
     *       
     *   <li><p>{@code "localized_lookup"}:
     *       See {@link Configuration#setLocalizedLookup}.
     *       <br>String value: {@code "true"}, {@code "false"} (also the equivalents: {@code "yes"}, {@code "no"},
     *       {@code "t"}, {@code "f"}, {@code "y"}, {@code "n"}).
     *       Case insensitive.
     *       
     *   <li><p>{@code "strict_syntax"}:
     *       See {@link Configuration#setStrictSyntaxMode}. Deprecated.
     *       <br>String value: {@code "true"}, {@code "false"}, {@code yes}, etc.
     *       
     *   <li><p>{@code "whitespace_stripping"}:
     *       See {@link Configuration#setWhitespaceStripping}.
     *       <br>String value: {@code "true"}, {@code "false"}, {@code yes}, etc.
     *       
     *   <li><p>{@code "cache_storage"}:
     *       See {@link Configuration#setCacheStorage}.
     *       <br>String value: If the value contains dot, then it's interpreted as an <a href="#fm_obe">object builder
     *       expression</a>.
     *       If the value does not contain dot,
     *       then a {@link freemarker.cache.MruCacheStorage} will be used with the
     *       maximum strong and soft sizes specified with the setting value. Examples
     *       of valid setting values:
     *       
     *       <table style="width: auto; border-collapse: collapse" border="1" summary="cache_storage value examples">
     *         <tr><th>Setting value<th>max. strong size<th>max. soft size
     *         <tr><td>{@code "strong:50, soft:500"}<td>50<td>500
     *         <tr><td>{@code "strong:100, soft"}<td>100<td>{@code Integer.MAX_VALUE}
     *         <tr><td>{@code "strong:100"}<td>100<td>0
     *         <tr><td>{@code "soft:100"}<td>0<td>100
     *         <tr><td>{@code "strong"}<td>{@code Integer.MAX_VALUE}<td>0
     *         <tr><td>{@code "soft"}<td>0<td>{@code Integer.MAX_VALUE}
     *       </table>
     *       
     *       <p>The value is not case sensitive. The order of <tt>soft</tt> and <tt>strong</tt>
     *       entries is not significant.
     *       
     *   <li><p>{@code "template_update_delay"}:
     *       Template update delay in <b>seconds</b> (not in milliseconds) if no unit is specified; see
     *       {@link Configuration#setTemplateUpdateDelayMilliseconds(long)} for more.
     *       <br>String value: Valid positive integer, optionally followed by a time unit (recommended). The default
     *       unit is seconds. It's strongly recommended to specify the unit for clarity, like in "500 ms" or "30 s".
     *       Supported units are: "s" (seconds), "ms" (milliseconds), "m" (minutes), "h" (hours). The whitespace between
     *       the unit and the number is optional. Units are only supported since 2.3.23.
     *       
     *   <li><p>{@code "tag_syntax"}:
     *       See {@link Configuration#setTagSyntax(int)}.
     *       <br>String value: Must be one of
     *       {@code "auto_detect"}, {@code "angle_bracket"}, and {@code "square_bracket"}. 
     *       
     *   <li><p>{@code "naming_convention"}:
     *       See {@link Configuration#setNamingConvention(int)}.
     *       <br>String value: Must be one of
     *       {@code "auto_detect"}, {@code "legacy"}, and {@code "camel_case"}. 
     *       
     *   <li><p>{@code "incompatible_improvements"}:
     *       See {@link Configuration#setIncompatibleImprovements(Version)}.
     *       <br>String value: version number like {@code 2.3.20}.
     *       
     *   <li><p>{@code "incompatible_enhancements"}:
     *       See: {@link Configuration#setIncompatibleEnhancements(String)}.
     *       This setting name is deprecated, use {@code "incompatible_improvements"} instead.
     *       
     *   <li><p>{@code "template_loader"}:
     *       See: {@link Configuration#setTemplateLoader(TemplateLoader)}.
     *       <br>String value: {@code "default"} (case insensitive) for the default, or else interpreted as an
     *       <a href="#fm_obe">object builder expression</a>.
     *       
     *   <li><p>{@code "template_lookup_strategy"}:
     *       See: {@link Configuration#setTemplateLookupStrategy(freemarker.cache.TemplateLookupStrategy)}.
     *       <br>String value: {@code "default"} (case insensitive) for the default, or else interpreted as an
     *       <a href="#fm_obe">object builder expression</a>.
     *       
     *   <li><p>{@code "template_name_format"}:
     *       See: {@link Configuration#setTemplateNameFormat(freemarker.cache.TemplateNameFormat)}.
     *       <br>String value: {@code "default"} (case insensitive) for the default, {@code "default_2_3_0"}
     *       for {@link freemarker.cache.TemplateNameFormat#DEFAULT_2_3_0}, {@code "default_2_4_0"} for
     *       {@link freemarker.cache.TemplateNameFormat#DEFAULT_2_4_0}.
     * </ul>
     * 
     * <p><a name="fm_obe"></a>Regarding <em>object builder expressions</em> (used by the setting values where it was
     * indicated):
     * <ul>
     *   <li><p>Before FreeMarker 2.3.21 it had to be a fully qualified class name, and nothing else.</li>
     *   <li><p>Since 2.3.21, the generic syntax is:
     *       <tt><i>className</i>(<i>constrArg1</i>, <i>constrArg2</i>, ... <i>constrArgN</i>,
     *       <i>propName1</i>=<i>propValue1</i>, <i>propName2</i>=<i>propValue2</i>, ...
     *       <i>propNameN</i>=<i>propValueN</i>)</tt>,
     *       where
     *       <tt><i>className</i></tt> is the fully qualified class name of the instance to create (except if we have
     *       builder class or <tt>INSTANCE</tt> field around, but see that later),
     *       <tt><i>constrArg</i></tt>-s are the values of constructor arguments,
     *       and <tt><i>propName</i>=<i>propValue</i></tt>-s set JavaBean properties (like <tt>x=1</tt> means
     *       <tt>setX(1)</tt>) on the created instance. You can have any number of constructor arguments and property
     *       setters, including 0. Constructor arguments must precede any property setters.   
     *   </li>
     *   <li>
     *     Example: <tt>com.example.MyObjectWrapper(1, 2, exposeFields=true, cacheSize=5000)</tt> is nearly
     *     equivalent with this Java code:
     *     <tt>obj = new com.example.MyObjectWrapper(1, 2); obj.setExposeFields(true); obj.setCacheSize(5000);</tt>
     *   </li>
     *   <li>
     *      <p>If you have no constructor arguments and property setters, and the <tt><i>className</i></tt> class has
     *      a public static {@code INSTANCE} field, the value of that filed will be the value of the expression, and
     *      the constructor won't be called. Note that if you use the backward compatible
     *      syntax, where these's no parenthesis after the class name, then it will not look for {@code INSTANCE}.
     *   </li>
     *   <li>
     *      <p>If there exists a class named <tt><i>className</i>Builder</tt>, then that class will be instantiated
     *      instead with the given constructor arguments, and the JavaBean properties of that builder instance will be
     *      set. After that, the public <tt>build()</tt> method of the instance will be called, whose return value
     *      will be the value of the whole expression. (The builder class and the <tt>build()</tt> method is simply
     *      found by name, there's no special interface to implement.) Note that if you use the backward compatible
     *      syntax, where these's no parenthesis after the class name, then it will not look for builder class.
     *   </li>
     *   <li>
     *      <p>Currently, the values of arguments and properties can only be one of these:
     *      <ul>
     *        <li>A numerical literal, like {@code 123} or {@code -1.5}. Like in FTL, there are no numerical types,
     *            the value will be automatically converted to the type of the target.</li>
     *        <li>A boolean literal: {@code true} or {@code false}
     *        <li>The null literal: {@code null}
     *        <li>A string literal with FTL syntax, except that  it can't contain <tt>${...}</tt>-s and
     *            <tt>#{...}</tt>-s. Examples: {@code "Line 1\nLine 2"} or {@code r"C:\temp"}.
     *        <li>An object builder expression. That is, object builder expressions can be nested into each other. 
     *      </ul>
     *   </li>
     *   <li>
     *     <p>The top-level object builder expressions may omit {@code ()}. In that case, for backward compatibility,
     *     the {@code INSTANCE} field and the builder class is not searched, so the instance will be always
     *     created with its parameterless constructor. (This behavior will possibly change in 2.4.) The {@code ()}
     *     can't be omitted for nested expressions.
     *   </li>
     *   <li>
     *     <p>The classes and methods that the expression meant to access must be all public.
     *   </li>
     * </ul>
     * 
     * @param name the name of the setting.
     * @param value the string that describes the new value of the setting.
     * 
     * @throws UnknownSettingException if the name is wrong.
     * @throws TemplateException if the new value of the setting can't be set for any other reasons.
     */
    public void setSetting(String name, String value) throws TemplateException {
        boolean unknown = false;
        try {
            if (LOCALE_KEY.equals(name)) {
                setLocale(StringUtil.deduceLocale(value));
            } else if (NUMBER_FORMAT_KEY_SNAKE_CASE.equals(name) || NUMBER_FORMAT_KEY_CAMEL_CASE.equals(name)) {
                setNumberFormat(value);
            } else if (TIME_FORMAT_KEY_SNAKE_CASE.equals(name) || TIME_FORMAT_KEY_CAMEL_CASE.equals(name)) {
                setTimeFormat(value);
            } else if (DATE_FORMAT_KEY_SNAKE_CASE.equals(name) || DATE_FORMAT_KEY_CAMEL_CASE.equals(name)) {
                setDateFormat(value);
            } else if (DATETIME_FORMAT_KEY_SNAKE_CASE.equals(name) || DATETIME_FORMAT_KEY_CAMEL_CASE.equals(name)) {
                setDateTimeFormat(value);
            } else if (TIME_ZONE_KEY_SNAKE_CASE.equals(name) || TIME_ZONE_KEY_CAMEL_CASE.equals(name)) {
                setTimeZone(parseTimeZoneSettingValue(value));
            } else if (SQL_DATE_AND_TIME_TIME_ZONE_KEY_SNAKE_CASE.equals(name)
                    || SQL_DATE_AND_TIME_TIME_ZONE_KEY_CAMEL_CASE.equals(name)) {
                setSQLDateAndTimeTimeZone(value.equals("null") ? null : parseTimeZoneSettingValue(value));
            } else if (CLASSIC_COMPATIBLE_KEY_SNAKE_CASE.equals(name)
                    || CLASSIC_COMPATIBLE_KEY_CAMEL_CASE.equals(name)) {
                char firstChar;
                if (value != null && value.length() > 0) {
                    firstChar =  value.charAt(0);
                } else {
                    firstChar = 0;
                }
                if (Character.isDigit(firstChar) || firstChar == '+' || firstChar == '-') {
                    setClassicCompatibleAsInt(Integer.parseInt(value));
                } else {
                    setClassicCompatible(value != null ? StringUtil.getYesNo(value) : false);
                }
            } else if (TEMPLATE_EXCEPTION_HANDLER_KEY_SNAKE_CASE.equals(name)
                    || TEMPLATE_EXCEPTION_HANDLER_KEY_CAMEL_CASE.equals(name)) {
                if (value.indexOf('.') == -1) {
                    if ("debug".equalsIgnoreCase(value)) {
                        setTemplateExceptionHandler(
                                TemplateExceptionHandler.DEBUG_HANDLER);
                    } else if ("html_debug".equalsIgnoreCase(value) || "htmlDebug".equals(value)) {
                        setTemplateExceptionHandler(
                                TemplateExceptionHandler.HTML_DEBUG_HANDLER);
                    } else if ("ignore".equalsIgnoreCase(value)) {
                        setTemplateExceptionHandler(
                                TemplateExceptionHandler.IGNORE_HANDLER);
                    } else if ("rethrow".equalsIgnoreCase(value)) {
                        setTemplateExceptionHandler(
                                TemplateExceptionHandler.RETHROW_HANDLER);
                    } else if (DEFAULT.equalsIgnoreCase(value) && this instanceof Configuration) {
                        ((Configuration) this).unsetTemplateExceptionHandler();
                    } else {
                        throw invalidSettingValueException(name, value);
                    }
                } else {
                    setTemplateExceptionHandler((TemplateExceptionHandler) _ObjectBuilderSettingEvaluator.eval(
                            value, TemplateExceptionHandler.class, _SettingEvaluationEnvironment.getCurrent()));
                }
            } else if (ARITHMETIC_ENGINE_KEY_SNAKE_CASE.equals(name) || ARITHMETIC_ENGINE_KEY_CAMEL_CASE.equals(name)) {
                if (value.indexOf('.') == -1) { 
                    if ("bigdecimal".equalsIgnoreCase(value)) {
                        setArithmeticEngine(ArithmeticEngine.BIGDECIMAL_ENGINE);
                    } else if ("conservative".equalsIgnoreCase(value)) {
                        setArithmeticEngine(ArithmeticEngine.CONSERVATIVE_ENGINE);
                    } else {
                        throw invalidSettingValueException(name, value);
                    }
                } else {
                    setArithmeticEngine((ArithmeticEngine) _ObjectBuilderSettingEvaluator.eval(
                            value, ArithmeticEngine.class, _SettingEvaluationEnvironment.getCurrent()));
                }
            } else if (OBJECT_WRAPPER_KEY_SNAKE_CASE.equals(name) || OBJECT_WRAPPER_KEY_CAMEL_CASE.equals(name)) {
                if (DEFAULT.equalsIgnoreCase(value)) {
                    if (this instanceof Configuration) {
                        ((Configuration) this).unsetObjectWrapper();
                    } else {
                        setObjectWrapper(Configuration.getDefaultObjectWrapper(Configuration.VERSION_2_3_0));
                    }
                } else if (DEFAULT_2_3_0.equalsIgnoreCase(value)) {
                    setObjectWrapper(Configuration.getDefaultObjectWrapper(Configuration.VERSION_2_3_0));
                } else if ("simple".equalsIgnoreCase(value)) {
                    setObjectWrapper(ObjectWrapper.SIMPLE_WRAPPER);
                } else if ("beans".equalsIgnoreCase(value)) {
                    setObjectWrapper(ObjectWrapper.BEANS_WRAPPER);
                } else if ("jython".equalsIgnoreCase(value)) {
                    Class clazz = Class.forName(
                            "freemarker.ext.jython.JythonWrapper");
                    setObjectWrapper(
                            (ObjectWrapper) clazz.getField("INSTANCE").get(null));        
                } else {
                    setObjectWrapper((ObjectWrapper) _ObjectBuilderSettingEvaluator.eval(
                                    value, ObjectWrapper.class, _SettingEvaluationEnvironment.getCurrent()));
                }
            } else if (BOOLEAN_FORMAT_KEY_SNAKE_CASE.equals(name) || BOOLEAN_FORMAT_KEY_CAMEL_CASE.equals(name)) {
                setBooleanFormat(value);
            } else if (OUTPUT_ENCODING_KEY_SNAKE_CASE.equals(name) || OUTPUT_ENCODING_KEY_CAMEL_CASE.equals(name)) {
                setOutputEncoding(value);
            } else if (URL_ESCAPING_CHARSET_KEY_SNAKE_CASE.equals(name)
                    || URL_ESCAPING_CHARSET_KEY_CAMEL_CASE.equals(name)) {
                setURLEscapingCharset(value);
            } else if (STRICT_BEAN_MODELS_KEY_SNAKE_CASE.equals(name)
                    || STRICT_BEAN_MODELS_KEY_CAMEL_CASE.equals(name)) {
                setStrictBeanModels(StringUtil.getYesNo(value));
            } else if (AUTO_FLUSH_KEY_SNAKE_CASE.equals(name) || AUTO_FLUSH_KEY_CAMEL_CASE.equals(name)) {
                setAutoFlush(StringUtil.getYesNo(value));
            } else if (SHOW_ERROR_TIPS_KEY_SNAKE_CASE.equals(name) || SHOW_ERROR_TIPS_KEY_CAMEL_CASE.equals(name)) {
                setShowErrorTips(StringUtil.getYesNo(value));
            } else if (API_BUILTIN_ENABLED_KEY_SNAKE_CASE.equals(name)
                    || API_BUILTIN_ENABLED_KEY_CAMEL_CASE.equals(name)) {
                setAPIBuiltinEnabled(StringUtil.getYesNo(value));
            } else if (NEW_BUILTIN_CLASS_RESOLVER_KEY_SNAKE_CASE.equals(name)
                    || NEW_BUILTIN_CLASS_RESOLVER_KEY_CAMEL_CASE.equals(name)) {
                if ("unrestricted".equals(value)) {
                    setNewBuiltinClassResolver(TemplateClassResolver.UNRESTRICTED_RESOLVER);
                } else if ("safer".equals(value)) {
                    setNewBuiltinClassResolver(TemplateClassResolver.SAFER_RESOLVER);
                } else if ("allows_nothing".equals(value) || "allowsNothing".equals(value)) {
                    setNewBuiltinClassResolver(TemplateClassResolver.ALLOWS_NOTHING_RESOLVER);
                } else if (value.indexOf(":") != -1) {
                    List segments = parseAsSegmentedList(value);
                    Set allowedClasses = null;
                    List trustedTemplates = null;
                    for (int i = 0; i < segments.size(); i++) {
                        KeyValuePair kv = (KeyValuePair) segments.get(i);
                        String segmentKey = (String) kv.getKey();
                        List segmentValue = (List) kv.getValue();
                        if (segmentKey.equals(ALLOWED_CLASSES)) {
                            allowedClasses = new HashSet(segmentValue); 
                        } else if (segmentKey.equals(TRUSTED_TEMPLATES)) {
                            trustedTemplates = segmentValue;
                        } else {
                            throw new ParseException(
                                    "Unrecognized list segment key: " + StringUtil.jQuote(segmentKey) +
                                    ". Supported keys are: \"" + ALLOWED_CLASSES + "\", \"" +
                                    TRUSTED_TEMPLATES + "\"", 0, 0);
                        }
                    }
                    setNewBuiltinClassResolver(
                            new OptInTemplateClassResolver(allowedClasses, trustedTemplates));
                } else if (value.indexOf('.') != -1) {
                    setNewBuiltinClassResolver((TemplateClassResolver) _ObjectBuilderSettingEvaluator.eval(
                                    value, TemplateClassResolver.class, _SettingEvaluationEnvironment.getCurrent()));
                } else {
                    throw invalidSettingValueException(name, value);
                }
            } else if (LOG_TEMPLATE_EXCEPTIONS_KEY_SNAKE_CASE.equals(name)
                    || LOG_TEMPLATE_EXCEPTIONS_KEY_CAMEL_CASE.equals(name)) {
                setLogTemplateExceptions(StringUtil.getYesNo(value));
            } else {
                unknown = true;
            }
        } catch (Exception e) {
            throw settingValueAssignmentException(name, value, e);
        }
        if (unknown) {
            throw unknownSettingException(name);
        }
    }
    
    /**
     * Returns the valid setting names that aren't {@link Configuration}-only.
     *
     * @param camelCase
     *            If we want the setting names with camel case naming convention, or with snake case (legacy) naming
     *            convention.
     * 
     * @see Configuration#getSettingNames(boolean)
     * 
     * @since 2.3.24
     */
    public Set<String> getSettingNames(boolean camelCase) {
        return new _SortedArraySet<String>(camelCase ? SETTING_NAMES_CAMEL_CASE : SETTING_NAMES_SNAKE_CASE); 
    }

    private TimeZone parseTimeZoneSettingValue(String value) {
        TimeZone tz;
        if (JVM_DEFAULT.equalsIgnoreCase(value)) {
            tz = TimeZone.getDefault();
        } else {
            tz = TimeZone.getTimeZone(value);
        }
        return tz;
    }

    /**
     * @deprecated Set this on the {@link ObjectWrapper} itself. 
     */
    @Deprecated
    public void setStrictBeanModels(boolean strict) {
	if (!(objectWrapper instanceof BeansWrapper)) {
	    throw new IllegalStateException("The value of the " + OBJECT_WRAPPER_KEY +
	            " setting isn't a " + BeansWrapper.class.getName() + ".");
	}
	((BeansWrapper) objectWrapper).setStrict(strict);
    }
    
    /**
     * Returns the textual representation of a setting.
     * @param key the setting key. Can be any of standard <tt>XXX_KEY</tt>
     * constants, or a custom key.
     *
     * @deprecated It's not possible in general to convert setting values to string,
     *     and thus it's impossible to ensure that {@link #setSetting(String, String)} will work with
     *     the returned value correctly.
     */
    @Deprecated
    public String getSetting(String key) {
        return properties.getProperty(key);
    }
    
    /**
     * This meant to return the String-to-String <code>Map</code> of the
     * settings. So it actually should return a <code>Properties</code> object,
     * but it doesn't by mistake. The returned <code>Map</code> is read-only,
     * but it will reflect the further configuration changes (aliasing effect).
     *
     * @deprecated This method was always defective, and certainly it always
     *     will be. Don't use it. (Simply, it's hardly possible in general to
     *     convert setting values to text in a way that ensures that
     *     {@link #setSettings(Properties)} will work with them correctly.)
     */
    @Deprecated
    public Map getSettings() {
        return Collections.unmodifiableMap(properties);
    }
    
    protected Environment getEnvironment() {
        return this instanceof Environment
            ? (Environment) this
            : Environment.getCurrentEnvironment();
    }
    
    /**
     * Creates the exception that should be thrown when a setting name isn't recognized.
     */
    protected TemplateException unknownSettingException(String name) {
        return new UnknownSettingException(
                getEnvironment(), name, getCorrectedNameForUnknownSetting(name));
    }

    /**
     * @param name The wrong name
     * @return The corrected name, or {@code null} if there's no known correction
     * @since 2.3.21
     */
    protected String getCorrectedNameForUnknownSetting(String name) {
        return null;
    }
    
    /**
     * @since 2.3.21
     */
    protected TemplateException settingValueAssignmentException(String name, String value, Throwable cause) {
        return new SettingValueAssignmentException(getEnvironment(), name, value, cause);
    }
    
    protected TemplateException invalidSettingValueException(String name, String value) {
        return new _MiscTemplateException(getEnvironment(),
                "Invalid value for setting ", new _DelayedJQuote(name), ": ", new _DelayedJQuote(value));
    }
    
    /**
     * The setting name was not recognized. 
     */
    public static class UnknownSettingException extends _MiscTemplateException {

        private UnknownSettingException(Environment env, String name, String correctedName) {
            super(env,
                    "Unknown FreeMarker configuration setting: ", new _DelayedJQuote(name),
                    correctedName == null
                            ? (Object) "" : new Object[] { ". You may meant: ", new _DelayedJQuote(correctedName) });
        }
        
    }

    /**
     * The setting name was recognized, but its value couldn't be parsed or the setting couldn't be set for some 
     * other reason. This exception always has a cause exception.
     *  
     * @since 2.3.21
     */
    public static class SettingValueAssignmentException extends _MiscTemplateException {
        
        private SettingValueAssignmentException(Environment env, String name, String value, Throwable cause) {
            super(cause, env,
                    "Failed to set FreeMarker configuration setting ", new _DelayedJQuote(name),
                    " to value ", new _DelayedJQuote(value), "; see cause exception.");
        }
        
    }
    
    /**
     * Set the settings stored in a <code>Properties</code> object.
     * 
     * @throws TemplateException if the <code>Properties</code> object contains
     *     invalid keys, or invalid setting values, or any other error occurs
     *     while changing the settings.
     */    
    public void setSettings(Properties props) throws TemplateException {
        final _SettingEvaluationEnvironment prevEnv = _SettingEvaluationEnvironment.startScope();
        try {
            for (Iterator it = props.keySet().iterator(); it.hasNext(); ) {
                String key = (String) it.next();
                setSetting(key, props.getProperty(key).trim()); 
            }
        } finally {
            _SettingEvaluationEnvironment.endScope(prevEnv);
        }
    }
    
    /**
     * Reads a setting list (key and element pairs) from the input stream.
     * The stream has to follow the usual <code>.properties</code> format.
     *
     * @throws TemplateException if the stream contains
     *     invalid keys, or invalid setting values, or any other error occurs
     *     while changing the settings.
     * @throws IOException if an error occurred when reading from the input stream.
     */
    public void setSettings(InputStream propsIn) throws TemplateException, IOException {
        Properties p = new Properties();
        p.load(propsIn);
        setSettings(p);
    }

    /**
<<<<<<< HEAD
     * Used internally for setting custom attributes, both named and unnamed ones.
=======
     * Internal entry point for setting unnamed custom attributes.
     * 
     * @see CustomAttribute
>>>>>>> 8972df22
     */
    void setCustomAttribute(Object key, Object value) {
        synchronized (customAttributesLock) {
            LinkedHashMap<Object, Object> customAttributes = this.customAttributes;
            if (customAttributes == null) {
                customAttributes = createInitialCustomAttributes();
                this.customAttributes = customAttributes;
            }
            customAttributes.put(key, value);
        }
    }

    /**
<<<<<<< HEAD
     * User internally for getting unnamed custom attributes.
=======
     * Internal entry point for getting unnamed custom attributes.
     * 
     * @see CustomAttribute
>>>>>>> 8972df22
     */
    Object getCustomAttribute(Object key, CustomAttribute attr) {
        synchronized (customAttributesLock) {
            LinkedHashMap<Object, Object> customAttributes = this.customAttributes;
            Object value = customAttributes != null ? customAttributes.get(key) : null;
            if (value == null && (customAttributes == null || !customAttributes.containsKey(key))) {
                value = attr.create();
                if (customAttributes == null) {
                    customAttributes = createInitialCustomAttributes();
                    this.customAttributes = customAttributes;
                }
                customAttributes.put(key, value);
            }
            return value;
        }
    }
    
    /**
<<<<<<< HEAD
     * Returns the non-{@code null} writable initial custom attribute map.
     */
    private LinkedHashMap<Object, Object> createInitialCustomAttributes() {
        final Map<String, ?> initialCustomAttributes = getInitialCustomAttributes();
        return initialCustomAttributes == null
                ? new LinkedHashMap<Object, Object>()
                : new LinkedHashMap<Object, Object>(initialCustomAttributes);
=======
     * For internal usage only, returns the custom attributes set directly on this objects as a {@link Map}. 
     */
    Map<Object, Object> getCustomAttributes() {
        return customAttributes;
>>>>>>> 8972df22
    }
    
    /**
     * Sets a named custom attribute for this configurable.
     *
     * @param name the name of the custom attribute
     * @param value the value of the custom attribute. You can set the value to
     * null, however note that there is a semantic difference between an
     * attribute set to null and an attribute that is not present, see
     * {@link #removeCustomAttribute(String)}.
     */
    public void setCustomAttribute(String name, Object value) {
        setCustomAttribute((Object) name, value);
    }
    
    /**
     * Returns an array that contains the snapshot of the names of all custom attributes defined directly 
     * in this configurable. (That is, it doesn't contain the names of custom attributes
     * defined indirectly on its parent configurables.) The returned array is never {@code null},
     * but can be zero-length.
     * Since 2.4.0, the order of the names is the same as the attributes were added. Before 2.4.0, the order was
     * undefined.  
     */
    public String[] getCustomAttributeNames() {
        synchronized (customAttributesLock) {
            final LinkedHashMap<Object, Object> customAttributes = this.customAttributes;
            if (customAttributes == null) {
                return getInitialCustomAttributeNames();
            }
            
            Set<Object> keys = customAttributes.keySet();
            int stringKeyCnt = 0;
            for (Object key : keys) {
                if (key instanceof String) {
                    stringKeyCnt++;
                }
            }
            
            if (stringKeyCnt == 0) {
                return CollectionUtils.EMPTY_STRING_ARRAY;
            }
            
            String[] result = new String[stringKeyCnt];
            int i = 0;
            for (Object key : keys) {
                if (key instanceof String) {
                    result[i++] = (String) key;
                }
            }
            return result;
        }
    }
    
    /**
     * Removes a named custom attribute for this configurable. Note that this
     * is different than setting the custom attribute value to null. If you
     * set the value to null, {@link #getCustomAttribute(String)} will return
     * null, while if you remove the attribute, it will return the value of
     * the attribute in the parent configurable (if there is a parent 
     * configurable, that is). 
     *
     * @param name the name of the custom attribute
     */
    public void removeCustomAttribute(String name) {
        synchronized (customAttributesLock) {
            LinkedHashMap<Object, Object> customAttributes = this.customAttributes;
            if (customAttributes != null) {
                customAttributes.remove(name);
            } else {
                Map<String, ?> initialCustomAttributes = getInitialCustomAttributes();
                if (initialCustomAttributes == null || !initialCustomAttributes.containsKey(name)) {
                    return;
                }
                customAttributes = createInitialCustomAttributes();
                this.customAttributes = customAttributes;
                customAttributes.remove(name);
            }
        }
    }

    /**
     * Retrieves a named custom attribute for this configurable. If the 
     * attribute is not present in the configurable, and the configurable has
     * a parent, then the parent is looked up as well.
     *
     * @param name the name of the custom attribute
     *
     * @return the value of the custom attribute. Note that if the custom attribute
     * was created with <tt>&lt;#ftl&nbsp;attributes={...}&gt;</tt>, then this value is already
     * unwrapped (i.e. it's a <code>String</code>, or a <code>List</code>, or a
     * <code>Map</code>, ...etc., not a FreeMarker specific class).
     */
    public Object getCustomAttribute(String name) {
        Object retval;
        synchronized (customAttributesLock) {
            final LinkedHashMap<Object, Object> customAttributes = this.customAttributes;
            if (customAttributes == null) {
                Map<String, ?> initialCustomAttributes = getInitialCustomAttributes();
                if (initialCustomAttributes == null) {
                    retval = null;
                } else {
                    retval = initialCustomAttributes.get(name);
                    if (retval == null && initialCustomAttributes.containsKey(name)) {
                        return null;
                    }
                }
            } else {
                retval = customAttributes.get(name);
                if (retval == null && customAttributes.containsKey(name)) {
                    return null;
                }
            }
        }
        if (retval == null && parent != null) {
            return parent.getCustomAttribute(name);
        }
        return retval;
    }
    
    /**
     * Returns the initial (default) set of custom attributes, or {@code null}. The returned {@link Map} must not be
     * modified. It shouldn't be accessed during template parsing, as during that the content is possibly changing.
     * 
     * <p>
     * This was added so that it can be overidden in {@link Template}, where it gives the custom attributes defined in
     * the {@code #ftl} header. The returned {@link Map} must not be modified! When the custom attributes need to be
     * written, a copy of this {@link Map} will be made, modified, and after that this {@link Map} isn't used anymore
     * from this {@link Configurable} instance.
     * 
     * @since 2.4.0
     */
    protected Map<String, ?> getInitialCustomAttributes() {
        return null;
    }

    /**
     * Returns the initial (default) set of custom attribute names (maybe an empty array, but not {@code null}).
     */
    private String[] getInitialCustomAttributeNames() {
        Map<String, ?> initalCustomAttributes = getInitialCustomAttributes();
        if (initalCustomAttributes == null) {
            return CollectionUtils.EMPTY_STRING_ARRAY;
        }
        
        final Set<String> keys = initalCustomAttributes.keySet();
        final String[] result = new String[keys.size()];
        int i = 0;
        for (String key : keys) {
            result[i++] = key;
        }
        return result;
    }

    protected void doAutoImportsAndIncludes(Environment env)
    throws TemplateException, IOException {
        if (parent != null) parent.doAutoImportsAndIncludes(env);
    }

    protected ArrayList parseAsList(String text) throws ParseException {
        return new SettingStringParser(text).parseAsList();
    }

    protected ArrayList parseAsSegmentedList(String text)
    throws ParseException {
        return new SettingStringParser(text).parseAsSegmentedList();
    }
    
    protected HashMap parseAsImportList(String text) throws ParseException {
        return new SettingStringParser(text).parseAsImportList();
    }
    
    private static class KeyValuePair {
        private final Object key;
        private final Object value;
        
        KeyValuePair(Object key, Object value) {
            this.key = key;
            this.value = value;
        }
        
        Object getKey() {
            return key;
        }
        
        Object getValue() {
            return value;
        }
    }
    
    /**
     * Helper class for parsing setting values given with string.
     */
    private static class SettingStringParser {
        private String text;
        private int p;
        private int ln;

        private SettingStringParser(String text) {
            this.text = text;
            this.p = 0;
            this.ln = text.length();
        }

        ArrayList parseAsSegmentedList() throws ParseException {
            ArrayList segments = new ArrayList();
            ArrayList currentSegment = null;
            
            char c;
            while (true) {
                c = skipWS();
                if (c == ' ') break;
                String item = fetchStringValue();
                c = skipWS();
                
                if (c == ':') {
                    currentSegment = new ArrayList();
                    segments.add(new KeyValuePair(item, currentSegment));
                } else {
                    if (currentSegment == null) {
                        throw new ParseException(
                                "The very first list item must be followed by \":\" so " +
                                "it will be the key for the following sub-list.",
                                0, 0);
                    }
                    currentSegment.add(item);
                }
                
                if (c == ' ') break;
                if (c != ',' && c != ':') throw new ParseException(
                        "Expected \",\" or \":\" or the end of text but " +
                        "found \"" + c + "\"", 0, 0);
                p++;
            }
            return segments;
        }

        ArrayList parseAsList() throws ParseException {
            char c;
            ArrayList seq = new ArrayList();
            while (true) {
                c = skipWS();
                if (c == ' ') break;
                seq.add(fetchStringValue());
                c = skipWS();
                if (c == ' ') break;
                if (c != ',') throw new ParseException(
                        "Expected \",\" or the end of text but " +
                        "found \"" + c + "\"", 0, 0);
                p++;
            }
            return seq;
        }

        HashMap parseAsImportList() throws ParseException {
            char c;
            HashMap map = new HashMap();
            while (true) {
                c = skipWS();
                if (c == ' ') break;
                String lib = fetchStringValue();

                c = skipWS();
                if (c == ' ') throw new ParseException(
                        "Unexpected end of text: expected \"as\"", 0, 0);
                String s = fetchKeyword();
                if (!s.equalsIgnoreCase("as")) throw new ParseException(
                        "Expected \"as\", but found " + StringUtil.jQuote(s), 0, 0);

                c = skipWS();
                if (c == ' ') throw new ParseException(
                        "Unexpected end of text: expected gate hash name", 0, 0);
                String ns = fetchStringValue();
                
                map.put(ns, lib);

                c = skipWS();
                if (c == ' ') break;
                if (c != ',') throw new ParseException(
                        "Expected \",\" or the end of text but "
                        + "found \"" + c + "\"", 0, 0);
                p++;
            }
            return map;
        }

        String fetchStringValue() throws ParseException {
            String w = fetchWord();
            if (w.startsWith("'") || w.startsWith("\"")) {
                w = w.substring(1, w.length() - 1);
            }
            return StringUtil.FTLStringLiteralDec(w);
        }

        String fetchKeyword() throws ParseException {
            String w = fetchWord();
            if (w.startsWith("'") || w.startsWith("\"")) {
                throw new ParseException(
                    "Keyword expected, but a string value found: " + w, 0, 0);
            }
            return w;
        }

        char skipWS() {
            char c;
            while (p < ln) {
                c = text.charAt(p);
                if (!Character.isWhitespace(c)) return c;
                p++;
            }
            return ' ';
        }

        private String fetchWord() throws ParseException {
            if (p == ln) throw new ParseException(
                    "Unexpeced end of text", 0, 0);

            char c = text.charAt(p);
            int b = p;
            if (c == '\'' || c == '"') {
                boolean escaped = false;
                char q = c;
                p++;
                while (p < ln) {
                    c = text.charAt(p);
                    if (!escaped) {
                        if (c == '\\') {
                            escaped = true;
                        } else if (c == q) {
                            break;
                        }
                    } else {
                        escaped = false;
                    }
                    p++;
                }
                if (p == ln) {
                    throw new ParseException("Missing " + q, 0, 0);
                }
                p++;
                return text.substring(b, p);
            } else {
                do {
                    c = text.charAt(p);
                    if (!(Character.isLetterOrDigit(c)
                            || c == '/' || c == '\\' || c == '_'
                            || c == '.' || c == '-' || c == '!'
                            || c == '*' || c == '?')) break;
                    p++;
                } while (p < ln);
                if (b == p) {
                    throw new ParseException("Unexpected character: " + c, 0, 0);
                } else {
                    return text.substring(b, p);
                }
            }
        }
    }
    
}<|MERGE_RESOLUTION|>--- conflicted
+++ resolved
@@ -30,6 +30,7 @@
 import java.util.List;
 import java.util.Locale;
 import java.util.Map;
+import java.util.Map.Entry;
 import java.util.Properties;
 import java.util.Set;
 import java.util.TimeZone;
@@ -265,14 +266,10 @@
     private Configurable parent;
     
     private Properties properties;
-<<<<<<< HEAD
     
     private LinkedHashMap<Object, Object> customAttributes;
     // Can't be final because we are cloneable:
     private Object customAttributesLock = new Object();
-=======
-    private HashMap<Object, Object> customAttributes;
->>>>>>> 8972df22
     
     private Locale locale;
     private String numberFormat;
@@ -387,10 +384,6 @@
         classicCompatible = null;
         templateExceptionHandler = null;
         properties = new Properties(parent.properties);
-<<<<<<< HEAD
-=======
-        customAttributes = new HashMap(0);
->>>>>>> 8972df22
     }
     
     @Override
@@ -1988,13 +1981,9 @@
     }
 
     /**
-<<<<<<< HEAD
      * Used internally for setting custom attributes, both named and unnamed ones.
-=======
-     * Internal entry point for setting unnamed custom attributes.
      * 
      * @see CustomAttribute
->>>>>>> 8972df22
      */
     void setCustomAttribute(Object key, Object value) {
         synchronized (customAttributesLock) {
@@ -2008,13 +1997,9 @@
     }
 
     /**
-<<<<<<< HEAD
      * User internally for getting unnamed custom attributes.
-=======
-     * Internal entry point for getting unnamed custom attributes.
      * 
      * @see CustomAttribute
->>>>>>> 8972df22
      */
     Object getCustomAttribute(Object key, CustomAttribute attr) {
         synchronized (customAttributesLock) {
@@ -2033,7 +2018,39 @@
     }
     
     /**
-<<<<<<< HEAD
+     * For internal usage only, copies the custom attributes set directly on this objects into another
+     * {@link Configurable}. The target {@link Configurable} is assumed to be not seen be other thread than the current
+     * one yet. (That is, the operation is not synchronized on the target {@link Configurable}, only on the source 
+     * {@link Configurable})
+     * 
+     * @since 2.3.24
+     */
+    void copyDirectCustomAttributes(Configurable target) {
+        synchronized (customAttributesLock) {
+            for (Entry<? extends Object, ? extends Object> custAttrEnt : getDirectCustomAttributes().entrySet()) {
+                Object custAttrKey = custAttrEnt.getKey();
+                if (custAttrKey instanceof String) {
+                    target.setCustomAttribute((String) custAttrKey, custAttrEnt.getValue());
+                } else {
+                    target.setCustomAttribute(custAttrKey, custAttrEnt.getValue());
+                }
+            }
+        }
+    }
+    
+    /**
+     * For internal usage only, returns the custom attributes set directly on this objects as a read-only {@link Map}.
+     * The returned {@link Map} won't necessarily reflect the changes made later, nor is it promised to be a snapshot. 
+     */
+    private Map<? extends Object, ? extends Object> getDirectCustomAttributes() {
+        synchronized (customAttributesLock) {
+            Map<? extends Object, ? extends Object> result = customAttributes != null ? customAttributes
+                    : getInitialCustomAttributes();
+            return result != null ? result : Collections.emptyMap();
+        }
+    }
+    
+    /**
      * Returns the non-{@code null} writable initial custom attribute map.
      */
     private LinkedHashMap<Object, Object> createInitialCustomAttributes() {
@@ -2041,12 +2058,6 @@
         return initialCustomAttributes == null
                 ? new LinkedHashMap<Object, Object>()
                 : new LinkedHashMap<Object, Object>(initialCustomAttributes);
-=======
-     * For internal usage only, returns the custom attributes set directly on this objects as a {@link Map}. 
-     */
-    Map<Object, Object> getCustomAttributes() {
-        return customAttributes;
->>>>>>> 8972df22
     }
     
     /**
