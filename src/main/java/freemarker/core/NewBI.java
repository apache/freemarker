--- conflicted
+++ resolved
@@ -47,11 +47,7 @@
     @Override
     TemplateModel _eval(Environment env)
             throws TemplateException {
-<<<<<<< HEAD
-        return new ConstructorFunction(target.evalAndCoerceToString(env), env);
-=======
-        return new ConstructorFunction(target.evalAndCoerceToPlainText(env), env, target.getTemplate());
->>>>>>> c798862a
+        return new ConstructorFunction(target.evalAndCoerceToPlainText(env), env);
     }
 
     class ConstructorFunction implements TemplateMethodModelEx {
