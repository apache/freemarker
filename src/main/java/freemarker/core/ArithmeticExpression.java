--- conflicted
+++ resolved
@@ -50,14 +50,7 @@
 
     static TemplateModel _eval(Environment env, TemplateObject parent, Number lhoNumber, int operator, Number rhoNumber)
             throws TemplateException, _MiscTemplateException {
-<<<<<<< HEAD
-        ArithmeticEngine ae = 
-            env != null 
-                ? env.getArithmeticEngine()
-                : parent.getUnboundTemplate().getConfiguration().getArithmeticEngine();
-=======
         ArithmeticEngine ae = EvalUtil.getArithmeticEngine(env, parent); 
->>>>>>> f6de83d8
         switch (operator) {
             case TYPE_SUBSTRACTION : 
                 return new SimpleNumber(ae.subtract(lhoNumber, rhoNumber));
