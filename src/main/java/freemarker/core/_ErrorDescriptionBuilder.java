--- conflicted
+++ resolved
@@ -203,15 +203,10 @@
         return null;
     }
 
-<<<<<<< HEAD
-    private void appendParts(StringBuffer sb, Object[] parts) {
+    private void appendParts(StringBuilder sb, Object[] parts) {
         UnboundTemplate unboundTemplate = this.template != null
                 ? this.template.getUnboundTemplate()
                 : (blamed != null ? blamed.getUnboundTemplate() : null); 
-=======
-    private void appendParts(StringBuilder sb, Object[] parts) {
-        Template template = this.template != null ? this.template : (blamed != null ? blamed.getTemplate() : null); 
->>>>>>> 88e703d0
         for (int i = 0; i < parts.length; i++) {
             Object partObj = parts[i];
             if (partObj instanceof Object[]) {
