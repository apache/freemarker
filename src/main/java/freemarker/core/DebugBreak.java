/*
 * Copyright 2014 Attila Szegedi, Daniel Dekany, Jonathan Revusky
 * 
 * Licensed under the Apache License, Version 2.0 (the "License");
 * you may not use this file except in compliance with the License.
 * You may obtain a copy of the License at
 * 
 * http://www.apache.org/licenses/LICENSE-2.0
 * 
 * Unless required by applicable law or agreed to in writing, software
 * distributed under the License is distributed on an "AS IS" BASIS,
 * WITHOUT WARRANTIES OR CONDITIONS OF ANY KIND, either express or implied.
 * See the License for the specific language governing permissions and
 * limitations under the License.
 */

package freemarker.core;

import java.io.IOException;

import freemarker.debug.impl.DebuggerService;
import freemarker.template.TemplateException;

/**
 * <b>Internal API - subject to change: A debug breakpoint inserted into the template</b> 
 * 
 * @deprecated This is an internal FreeMarker API with no backward compatibility guarantees, so you shouldn't depend on
 *             it.
 */
public class DebugBreak extends TemplateElement {
    public DebugBreak(TemplateElement nestedBlock)
    {
        setNestedBlock(nestedBlock);
        copyLocationFrom(nestedBlock);
    }
    
<<<<<<< HEAD
    protected void accept(Environment env) throws TemplateException, IOException
    {
        if(!DebuggerService.suspendEnvironment(
                env, this.getUnboundTemplate().getSourceName(), getNestedBlock().getBeginLine()))
        {
=======
    protected void accept(Environment env) throws TemplateException, IOException {
        if (!DebuggerService.suspendEnvironment(
                env, this.getTemplate().getSourceName(), getNestedBlock().getBeginLine())) {
>>>>>>> a88b93f4
            getNestedBlock().accept(env);
        } else {
            throw new StopException(env, "Stopped by debugger");        
        }
    }

    protected String dump(boolean canonical) {
        if (canonical) {
            StringBuilder sb = new StringBuilder();
            sb.append("<#-- ");
            sb.append("debug break");
            if (getNestedBlock() == null) {
                sb.append(" /-->");
            } else {
                sb.append(" -->");
                sb.append(getNestedBlock().getCanonicalForm());                
                sb.append("<#--/ debug break -->");
            }
            return sb.toString();
        } else {
            return "debug break";
        }
    }
    
    String getNodeTypeSymbol() {
        return "#debug_break";
    }

    int getParameterCount() {
        return 0;
    }

    Object getParameterValue(int idx) {
        throw new IndexOutOfBoundsException();
    }

    ParameterRole getParameterRole(int idx) {
        throw new IndexOutOfBoundsException();
    }

    boolean isNestedBlockRepeater() {
        return false;
    }
        
}<|MERGE_RESOLUTION|>--- conflicted
+++ resolved
@@ -34,17 +34,9 @@
         copyLocationFrom(nestedBlock);
     }
     
-<<<<<<< HEAD
-    protected void accept(Environment env) throws TemplateException, IOException
-    {
-        if(!DebuggerService.suspendEnvironment(
-                env, this.getUnboundTemplate().getSourceName(), getNestedBlock().getBeginLine()))
-        {
-=======
     protected void accept(Environment env) throws TemplateException, IOException {
         if (!DebuggerService.suspendEnvironment(
-                env, this.getTemplate().getSourceName(), getNestedBlock().getBeginLine())) {
->>>>>>> a88b93f4
+                env, this.getUnboundTemplate().getSourceName(), getNestedBlock().getBeginLine())) {
             getNestedBlock().accept(env);
         } else {
             throw new StopException(env, "Stopped by debugger");        
