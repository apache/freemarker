--- conflicted
+++ resolved
@@ -194,16 +194,14 @@
         if (tc.isDateTimeFormatSet()) {
             setDateTimeFormat(tc.getDateTimeFormat());
         }
-<<<<<<< HEAD
         if (tc.isYearFormatSet()) {
             setYearFormat(tc.getYearFormat());
         }
         if (tc.isYearMonthFormatSet()) {
             setYearMonthFormat(tc.getYearMonthFormat());
-=======
+        }
         if (tc.isCFormatSet()) {
             setCFormat(tc.getCFormat());
->>>>>>> 3d96ae8a
         }
         if (tc.isEncodingSet()) {
             setEncoding(tc.getEncoding());
@@ -351,16 +349,14 @@
         if (isDateTimeFormatSet() && !template.isDateTimeFormatSet()) {
             template.setDateTimeFormat(getDateTimeFormat());
         }
-<<<<<<< HEAD
         if (isYearFormatSet() && !template.isYearFormatSet()) {
             template.setYearFormat(getYearFormat());
         }
         if (isYearMonthFormatSet() && !template.isYearMonthFormatSet()) {
             template.setYearMonthFormat(getYearMonthFormat());
-=======
+        }
         if (isCFormatSet() && !template.isCFormatSet()) {
             template.setCFormat(getCFormat());
->>>>>>> 3d96ae8a
         }
         if (isEncodingSet() && template.getEncoding() == null) {
             template.setEncoding(getEncoding());
@@ -710,12 +706,9 @@
                 || isCustomNumberFormatsSet()
                 || isDateFormatSet()
                 || isDateTimeFormatSet()
-<<<<<<< HEAD
                 || isYearFormatSet()
                 || isYearMonthFormatSet()
-=======
                 || isCFormatSet()
->>>>>>> 3d96ae8a
                 || isLazyImportsSet()
                 || isLazyAutoImportsSet()
                 || isLocaleSet()
