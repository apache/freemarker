/*
 * Licensed to the Apache Software Foundation (ASF) under one
 * or more contributor license agreements.  See the NOTICE file
 * distributed with this work for additional information
 * regarding copyright ownership.  The ASF licenses this file
 * to you under the Apache License, Version 2.0 (the
 * "License"); you may not use this file except in compliance
 * with the License.  You may obtain a copy of the License at
 * 
 *   http://www.apache.org/licenses/LICENSE-2.0
 * 
 * Unless required by applicable law or agreed to in writing,
 * software distributed under the License is distributed on an
 * "AS IS" BASIS, WITHOUT WARRANTIES OR CONDITIONS OF ANY
 * KIND, either express or implied.  See the License for the
 * specific language governing permissions and limitations
 * under the License.
 */

package freemarker.core;


/**
 * <b>Internal API - subject to change:</b> Represent a node in the parsed template (either a {@link Expression} or a
 * {@link TemplateElement}).
 * 
 * @see TemplateElement
 * @see Expression
 * 
 * @deprecated This is an internal FreeMarker API with no backward compatibility guarantees, so you shouldn't depend on
 *             it.
 */
@Deprecated
public abstract class TemplateObject {
    
    private UnboundTemplate unboundTemplate;
    int beginColumn, beginLine, endColumn, endLine;
    
    /** This is needed for an ?eval hack; the expression AST nodes will be the descendants of the template, however,
     *  we can't give their position in the template, only in the dynamic string that's evaluated. That's signaled
     *  by a negative line numbers, starting from this constant as line 1. */
    static final int RUNTIME_EVAL_LINE_DISPLACEMENT = -1000000000;  

<<<<<<< HEAD
    final void setLocation(UnboundTemplate unboundTemplate, Token begin, Token end)
    throws ParseException {
        setLocation(unboundTemplate, begin.beginColumn, begin.beginLine, end.endColumn, end.endLine);
    }

    final void setLocation(UnboundTemplate unboundTemplate, Token begin, TemplateObject end)
    throws ParseException {
        setLocation(unboundTemplate, begin.beginColumn, begin.beginLine, end.endColumn, end.endLine);
    }

    final void setLocation(UnboundTemplate unboundTemplate, TemplateObject begin, Token end)
    throws ParseException {
        setLocation(unboundTemplate, begin.beginColumn, begin.beginLine, end.endColumn, end.endLine);
    }

    final void setLocation(UnboundTemplate unboundTemplate, TemplateObject begin, TemplateObject end)
    throws ParseException {
        setLocation(unboundTemplate, begin.beginColumn, begin.beginLine, end.endColumn, end.endLine);
    }

    void setLocation(UnboundTemplate unboundTemplate, int beginColumn, int beginLine, int endColumn, int endLine)
    throws ParseException {
        this.unboundTemplate = unboundTemplate;
=======
    final void setLocation(Template template, Token begin, Token end) {
        setLocation(template, begin.beginColumn, begin.beginLine, end.endColumn, end.endLine);
    }

    final void setLocation(Template template, Token tagBegin, Token tagEnd, TemplateElements children) {
        TemplateElement lastChild = children.getLast();
        if (lastChild != null) {
            // [<#if exp>children]<#else>
            setLocation(template, tagBegin, lastChild);
        } else {
            // [<#if exp>]<#else>
            setLocation(template, tagBegin, tagEnd);
        }
    }
    
    final void setLocation(Template template, Token begin, TemplateObject end) {
        setLocation(template, begin.beginColumn, begin.beginLine, end.endColumn, end.endLine);
    }
    
    final void setLocation(Template template, TemplateObject begin, Token end) {
        setLocation(template, begin.beginColumn, begin.beginLine, end.endColumn, end.endLine);
    }

    final void setLocation(Template template, TemplateObject begin, TemplateObject end) {
        setLocation(template, begin.beginColumn, begin.beginLine, end.endColumn, end.endLine);
    }

    void setLocation(Template template, int beginColumn, int beginLine, int endColumn, int endLine) {
        this.template = template;
>>>>>>> 204723f0
        this.beginColumn = beginColumn;
        this.beginLine = beginLine;
        this.endColumn = endColumn;
        this.endLine = endLine;
    }
    
    /**
     * <b>Internal API - subject to change</b>
     */
    public final int getBeginColumn() {
        return beginColumn;
    }

    /**
     * <b>Internal API - subject to change</b>
     */
    public final int getBeginLine() {
        return beginLine;
    }

    /**
     * <b>Internal API - subject to change</b>
     */
    public final int getEndColumn() {
        return endColumn;
    }

    /**
     * <b>Internal API - subject to change</b>
     */
    public final int getEndLine() {
        return endLine;
    }

    /**
     * <b>Internal API - subject to change</b>;
     * Returns a string that indicates
     * where in the template source, this object is.
     */
    public String getStartLocation() {
        return MessageUtil.formatLocationForEvaluationError(unboundTemplate, beginLine, beginColumn);
    }

    /**
     * <b>Internal API - subject to change</b>
     * 
     * <p>As of 2.3.20. the same as {@link #getStartLocation}. Meant to be used where there's a risk of XSS
     * when viewing error messages.
     */
    public String getStartLocationQuoted() {
        return getStartLocation();
    }

    /**
     * <b>Internal API - subject to change</b>
     */
    public String getEndLocation() {
        return MessageUtil.formatLocationForEvaluationError(unboundTemplate, endLine, endColumn);
    }

    /**
     * <b>Internal API - subject to change</b>
     * 
     * <p>As of 2.3.20. the same as {@link #getEndLocation}. Meant to be used where there's a risk of XSS
     * when viewing error messages.
     */
    public String getEndLocationQuoted() {
        return getEndLocation();
    }
    
    /**
     * <b>Internal API - subject to change</b>
     */
    public final String getSource() {
        String s;
        if (unboundTemplate != null) {
            s = unboundTemplate.getSource(beginColumn, beginLine, endColumn, endLine);
        } else {
            s = null;
        }

        // Can't just return null for backward-compatibility... 
        return s != null ? s : getCanonicalForm();
    }

    @Override
    public String toString() {
        String s;
    	try {
    		s = getSource();
    	} catch (Exception e) { // REVISIT: A bit of a hack? (JR)
    	    s = null;
    	}
    	return s != null ? s : getCanonicalForm();
    }

    /**
     * <b>Internal API - subject to change</b>
     * 
     * @return whether the point in the template file specified by the column and line numbers is contained within this
     *         template object.
     */
    public boolean contains(int column, int line) {
        if (line < beginLine || line > endLine) {
            return false;
        }
        if (line == beginLine) {
            if (column < beginColumn) {
                return false;
            }
        }
        if (line == endLine) {
            if (column > endColumn) {
                return false;
            }
        }
        return true;
    }

    /**
     * <b>Internal API - subject to change</b>
     * 
     * @since 2.4.0
     */
    public UnboundTemplate getUnboundTemplate() {
        return unboundTemplate;
    }

    TemplateObject copyLocationFrom(TemplateObject from) {
        unboundTemplate = from.unboundTemplate;
        beginColumn = from.beginColumn;
        beginLine = from.beginLine;
        endColumn = from.endColumn;
        endLine = from.endLine;
        return this;
    }    

    /**
     * <b>Internal API - subject to change</b>; FTL generated from the AST of the node, which must be parseable to an
     * AST that does the same as the original source, assuming we turn off automatic white-space removal when parsing
     * the canonical form.
     * 
     * @see TemplateElement#getDescription()
     * @see #getNodeTypeSymbol()
     */
    abstract public String getCanonicalForm();
    
    /**
     * A very sort single-line string that describes what kind of AST node this is, without describing any 
     * embedded expression or child element. Examples: {@code "#if"}, {@code "+"}, <tt>"${...}</tt>. These values should
     * be suitable as tree node labels in a tree view. Yet, they should be consistent and complete enough so that an AST
     * that is equivalent with the original could be reconstructed from the tree view. Thus, for literal values that are
     * leaf nodes the symbols should be the canonical form of value.
     * 
     * Note that {@link TemplateElement#getDescription()} has similar role, only it doesn't go under the element level
     * (i.e. down to the expression level), instead it always prints the embedded expressions itself.
     * 
     * @see #getCanonicalForm()
     * @see TemplateElement#getDescription()
     */
    abstract String getNodeTypeSymbol();
    
    /**
     * Returns highest valid parameter index + 1. So one should scan indexes with {@link #getParameterValue(int)}
     * starting from 0 up until but excluding this. For example, for the binary "+" operator this will give 2, so the
     * legal indexes are 0 and 1. Note that if a parameter is optional in a template-object-type and happens to be
     * omitted in an instance, this will still return the same value and the value of that parameter will be
     * {@code null}.
     */
    abstract int getParameterCount();
    
    /**
     * Returns the value of the parameter identified by the index. For example, the binary "+" operator will have an
     * LHO {@link Expression} at index 0, and and RHO {@link Expression} at index 1. Or, the binary "." operator will
     * have an LHO {@link Expression} at index 0, and an RHO {@link String}(!) at index 1. Or, the {@code #include}
     * directive will have a path {@link Expression} at index 0, a "parse" {@link Expression} at index 1, etc.
     * 
     * <p>The index value doesn't correspond to the source-code location in general. It's an arbitrary identifier
     * that corresponds to the role of the parameter instead. This also means that when a parameter is omitted, the
     * index of the other parameters won't shift.
     *
     *  @return {@code null} or any kind of {@link Object}, very often an {@link Expression}. However, if there's
     *      a {@link TemplateObject} stored inside the returned value, it must itself be be a {@link TemplateObject}
     *      too, otherwise the AST couldn't be (easily) fully traversed. That is, non-{@link TemplateObject} values
     *      can only be used for leafs. 
     *  
     *  @throws IndexOutOfBoundsException if {@code idx} is less than 0 or not less than {@link #getParameterCount()}. 
     */
    abstract Object getParameterValue(int idx);

    /**
     *  Returns the role of the parameter at the given index, like {@link ParameterRole#LEFT_HAND_OPERAND}.
     *  
     *  As of this writing (2013-06-17), for directive parameters it will always give {@link ParameterRole#UNKNOWN},
     *  because there was no need to be more specific so far. This should be improved as need.
     *  
     *  @throws IndexOutOfBoundsException if {@code idx} is less than 0 or not less than {@link #getParameterCount()}. 
     */
    abstract ParameterRole getParameterRole(int idx);
    
}<|MERGE_RESOLUTION|>--- conflicted
+++ resolved
@@ -19,6 +19,7 @@
 
 package freemarker.core;
 
+import freemarker.template.Template;
 
 /**
  * <b>Internal API - subject to change:</b> Represent a node in the parsed template (either a {@link Expression} or a
@@ -41,61 +42,35 @@
      *  by a negative line numbers, starting from this constant as line 1. */
     static final int RUNTIME_EVAL_LINE_DISPLACEMENT = -1000000000;  
 
-<<<<<<< HEAD
-    final void setLocation(UnboundTemplate unboundTemplate, Token begin, Token end)
-    throws ParseException {
-        setLocation(unboundTemplate, begin.beginColumn, begin.beginLine, end.endColumn, end.endLine);
-    }
-
-    final void setLocation(UnboundTemplate unboundTemplate, Token begin, TemplateObject end)
-    throws ParseException {
-        setLocation(unboundTemplate, begin.beginColumn, begin.beginLine, end.endColumn, end.endLine);
-    }
-
-    final void setLocation(UnboundTemplate unboundTemplate, TemplateObject begin, Token end)
-    throws ParseException {
-        setLocation(unboundTemplate, begin.beginColumn, begin.beginLine, end.endColumn, end.endLine);
-    }
-
-    final void setLocation(UnboundTemplate unboundTemplate, TemplateObject begin, TemplateObject end)
-    throws ParseException {
-        setLocation(unboundTemplate, begin.beginColumn, begin.beginLine, end.endColumn, end.endLine);
-    }
-
-    void setLocation(UnboundTemplate unboundTemplate, int beginColumn, int beginLine, int endColumn, int endLine)
-    throws ParseException {
-        this.unboundTemplate = unboundTemplate;
-=======
-    final void setLocation(Template template, Token begin, Token end) {
-        setLocation(template, begin.beginColumn, begin.beginLine, end.endColumn, end.endLine);
-    }
-
-    final void setLocation(Template template, Token tagBegin, Token tagEnd, TemplateElements children) {
+    final void setLocation(UnboundTemplate unboundTemplate, Token begin, Token end) {
+        setLocation(unboundTemplate, begin.beginColumn, begin.beginLine, end.endColumn, end.endLine);
+    }
+
+    final void setLocation(UnboundTemplate unboundTemplate, Token tagBegin, Token tagEnd, TemplateElements children) {
         TemplateElement lastChild = children.getLast();
         if (lastChild != null) {
             // [<#if exp>children]<#else>
-            setLocation(template, tagBegin, lastChild);
+            setLocation(unboundTemplate, tagBegin, lastChild);
         } else {
             // [<#if exp>]<#else>
-            setLocation(template, tagBegin, tagEnd);
-        }
-    }
-    
-    final void setLocation(Template template, Token begin, TemplateObject end) {
-        setLocation(template, begin.beginColumn, begin.beginLine, end.endColumn, end.endLine);
-    }
-    
-    final void setLocation(Template template, TemplateObject begin, Token end) {
-        setLocation(template, begin.beginColumn, begin.beginLine, end.endColumn, end.endLine);
-    }
-
-    final void setLocation(Template template, TemplateObject begin, TemplateObject end) {
-        setLocation(template, begin.beginColumn, begin.beginLine, end.endColumn, end.endLine);
-    }
-
-    void setLocation(Template template, int beginColumn, int beginLine, int endColumn, int endLine) {
-        this.template = template;
->>>>>>> 204723f0
+            setLocation(unboundTemplate, tagBegin, tagEnd);
+        }
+    }
+    
+    final void setLocation(UnboundTemplate unboundTemplate, Token begin, TemplateObject end) {
+        setLocation(unboundTemplate, begin.beginColumn, begin.beginLine, end.endColumn, end.endLine);
+    }
+    
+    final void setLocation(UnboundTemplate unboundTemplate, TemplateObject begin, Token end) {
+        setLocation(unboundTemplate, begin.beginColumn, begin.beginLine, end.endColumn, end.endLine);
+    }
+
+    final void setLocation(UnboundTemplate unboundTemplate, TemplateObject begin, TemplateObject end) {
+        setLocation(unboundTemplate, begin.beginColumn, begin.beginLine, end.endColumn, end.endLine);
+    }
+
+    void setLocation(UnboundTemplate unboundTemplate, int beginColumn, int beginLine, int endColumn, int endLine) {
+        this.unboundTemplate = unboundTemplate;
         this.beginColumn = beginColumn;
         this.beginLine = beginLine;
         this.endColumn = endColumn;
