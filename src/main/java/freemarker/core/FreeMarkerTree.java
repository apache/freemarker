/*
 * Copyright (c) 2003 The Visigoth Software Society. All rights
 * reserved.
 *
 * Redistribution and use in source and binary forms, with or without
 * modification, are permitted provided that the following conditions
 * are met:
 *
 * 1. Redistributions of source code must retain the above copyright
 *    notice, this list of conditions and the following disclaimer.
 *
 * 2. Redistributions in binary form must reproduce the above copyright
 *    notice, this list of conditions and the following disclaimer in
 *    the documentation and/or other materials provided with the
 *    distribution.
 *
 * 3. The end-user documentation included with the redistribution, if
 *    any, must include the following acknowledgement:
 *       "This product includes software developed by the
 *        Visigoth Software Society (http://www.visigoths.org/)."
 *    Alternately, this acknowledgement may appear in the software itself,
 *    if and wherever such third-party acknowledgements normally appear.
 *
 * 4. Neither the name "FreeMarker", "Visigoth", nor any of the names of the 
 *    project contributors may be used to endorse or promote products derived
 *    from this software without prior written permission. For written
 *    permission, please contact visigoths@visigoths.org.
 *
 * 5. Products derived from this software may not be called "FreeMarker" or "Visigoth"
 *    nor may "FreeMarker" or "Visigoth" appear in their names
 *    without prior written permission of the Visigoth Software Society.
 *
 * THIS SOFTWARE IS PROVIDED ``AS IS'' AND ANY EXPRESSED OR IMPLIED
 * WARRANTIES, INCLUDING, BUT NOT LIMITED TO, THE IMPLIED WARRANTIES
 * OF MERCHANTABILITY AND FITNESS FOR A PARTICULAR PURPOSE ARE
 * DISCLAIMED.  IN NO EVENT SHALL THE VISIGOTH SOFTWARE SOCIETY OR
 * ITS CONTRIBUTORS BE LIABLE FOR ANY DIRECT, INDIRECT, INCIDENTAL,
 * SPECIAL, EXEMPLARY, OR CONSEQUENTIAL DAMAGES (INCLUDING, BUT NOT
 * LIMITED TO, PROCUREMENT OF SUBSTITUTE GOODS OR SERVICES; LOSS OF
 * USE, DATA, OR PROFITS; OR BUSINESS INTERRUPTION) HOWEVER CAUSED AND
 * ON ANY THEORY OF LIABILITY, WHETHER IN CONTRACT, STRICT LIABILITY,
 * OR TORT (INCLUDING NEGLIGENCE OR OTHERWISE) ARISING IN ANY WAY OUT
 * OF THE USE OF THIS SOFTWARE, EVEN IF ADVISED OF THE POSSIBILITY OF
 * SUCH DAMAGE.
 * ====================================================================
 *
 * This software consists of voluntary contributions made by many
 * individuals on behalf of the Visigoth Software Society. For more
 * information on the Visigoth Software Society, please see
 * http://www.visigoths.org/
 */

package freemarker.core;

<<<<<<< HEAD
import freemarker.template.*;
=======
import java.util.Enumeration;
import java.util.HashMap;
import java.util.Map;

>>>>>>> 25b9a5ac
import javax.swing.JTree;
import javax.swing.tree.DefaultTreeModel;

<<<<<<< HEAD
abstract public class FreeMarkerTree extends JTree {
=======
import freemarker.template.Template;

/**
 * Allows exposure of a FreeMarker template's AST as a Swing tree.
 * @author Attila Szegedi
 */
public class FreeMarkerTree extends JTree {
    private static final long serialVersionUID = 1L;
>>>>>>> 25b9a5ac

    public FreeMarkerTree(Template template) {
        super(template.getRootTreeNode());
    }

    public void setTemplate(Template template) {
        this.setModel(new DefaultTreeModel(template.getRootTreeNode()));
        this.invalidate();
    }


    public String convertValueToText(Object value, boolean selected,
                                     boolean expanded, boolean leaf, int row,
                                     boolean hasFocus) 
    {
        if (value instanceof TemplateElement) {
            return ((TemplateElement) value).getDescription();
        }
        return value.toString();
    }
}<|MERGE_RESOLUTION|>--- conflicted
+++ resolved
@@ -49,32 +49,17 @@
  * information on the Visigoth Software Society, please see
  * http://www.visigoths.org/
  */
-
 package freemarker.core;
 
-<<<<<<< HEAD
-import freemarker.template.*;
-=======
-import java.util.Enumeration;
-import java.util.HashMap;
-import java.util.Map;
-
->>>>>>> 25b9a5ac
 import javax.swing.JTree;
 import javax.swing.tree.DefaultTreeModel;
 
-<<<<<<< HEAD
-abstract public class FreeMarkerTree extends JTree {
-=======
 import freemarker.template.Template;
 
 /**
  * Allows exposure of a FreeMarker template's AST as a Swing tree.
- * @author Attila Szegedi
  */
 public class FreeMarkerTree extends JTree {
-    private static final long serialVersionUID = 1L;
->>>>>>> 25b9a5ac
 
     public FreeMarkerTree(Template template) {
         super(template.getRootTreeNode());
@@ -85,7 +70,6 @@
         this.invalidate();
     }
 
-
     public String convertValueToText(Object value, boolean selected,
                                      boolean expanded, boolean leaf, int row,
                                      boolean hasFocus) 
@@ -95,4 +79,5 @@
         }
         return value.toString();
     }
+    
 }