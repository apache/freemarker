--- conflicted
+++ resolved
@@ -39,11 +39,7 @@
  *             it.
  */
 @Deprecated
-<<<<<<< HEAD
 abstract public class TemplateElement extends TemplateObject implements TreeNode {
-=======
-abstract public class TemplateElement extends TemplateObject implements TemplateProcessingTracer.TracedElement {
->>>>>>> 52992c34
 
     private static final int INITIAL_REGULATED_CHILD_BUFFER_CAPACITY = 6;
 
