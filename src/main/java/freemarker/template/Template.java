--- conflicted
+++ resolved
@@ -559,138 +559,8 @@
      * @param endLine the last line of the requested source, 1-based
      * @see freemarker.core.TemplateObject#getSource()
      */
-<<<<<<< HEAD
     public String getSource(int beginColumn, int beginLine, int endColumn, int endLine) {
         return unboundTemplate.getSource(beginColumn, beginLine, endColumn, endLine);
-=======
-    public String getSource(int beginColumn,
-                            int beginLine,
-                            int endColumn,
-                            int endLine) {
-        if (beginLine < 1 || endLine < 1) return null;  // dynamically ?eval-ed expressions has no source available
-        
-        // Our container is zero-based.
-        --beginLine;
-        --beginColumn;
-        --endColumn;
-        --endLine;
-        StringBuilder buf = new StringBuilder();
-        for (int i = beginLine ; i <= endLine; i++) {
-            if (i < lines.size()) {
-                buf.append(lines.get(i));
-            }
-        }
-        int lastLineLength = lines.get(endLine).toString().length();
-        int trailingCharsToDelete = lastLineLength - endColumn - 1;
-        buf.delete(0, beginColumn);
-        buf.delete(buf.length() - trailingCharsToDelete, buf.length());
-        return buf.toString();
-    }
-
-    /**
-     * Reader that builds up the line table info for us, and also helps in working around JavaCC's exception
-     * suppression.
-     */
-    private class LineTableBuilder extends FilterReader {
-        
-        private final StringBuilder lineBuf = new StringBuilder();
-        int lastChar;
-        boolean closed;
-        
-        /** Needed to work around JavaCC behavior where it silently treats any errors as EOF. */ 
-        private Exception failure; 
-
-        /**
-         * @param r the character stream to wrap
-         */
-        LineTableBuilder(Reader r) {
-            super(r);
-        }
-        
-        public boolean hasFailure() {
-            return failure != null;
-        }
-
-        public void throwFailure() throws IOException {
-            if (failure != null) {
-                if (failure instanceof IOException) {
-                    throw (IOException) failure;
-                }
-                if (failure instanceof RuntimeException) {
-                    throw (RuntimeException) failure;
-                }
-                throw new UndeclaredThrowableException(failure);
-            }
-        }
-
-        public int read() throws IOException {
-            try {
-                int c = in.read();
-                handleChar(c);
-                return c;
-            } catch (Exception e) {
-                throw rememberException(e);
-            }
-        }
-
-        private IOException rememberException(Exception e) throws IOException {
-            // JavaCC used to read from the Reader after it was closed. So we must not treat that as a failure. 
-            if (!closed) {
-                failure = e;
-            }
-            if (e instanceof IOException) {
-                return (IOException) e;
-            }
-            if (e instanceof RuntimeException) {
-                throw (RuntimeException) e;
-            }
-            throw new UndeclaredThrowableException(e);
-        }
-
-        public int read(char cbuf[], int off, int len) throws IOException {
-            try {
-                int numchars = in.read(cbuf, off, len);
-                for (int i = off; i < off + numchars; i++) {
-                    char c = cbuf[i];
-                    handleChar(c);
-                }
-                return numchars;
-            } catch (Exception e) {
-                throw rememberException(e);
-            }
-        }
-
-        public void close() throws IOException {
-            if (lineBuf.length() > 0) {
-                lines.add(lineBuf.toString());
-                lineBuf.setLength(0);
-            }
-            super.close();
-            closed = true;
-        }
-
-        private void handleChar(int c) {
-            if (c == '\n' || c == '\r') {
-                if (lastChar == '\r' && c == '\n') { // CRLF under Windoze
-                    int lastIndex = lines.size() - 1;
-                    String lastLine = (String) lines.get(lastIndex);
-                    lines.set(lastIndex, lastLine + '\n');
-                } else {
-                    lineBuf.append((char) c);
-                    lines.add(lineBuf.toString());
-                    lineBuf.setLength(0);
-                }
-            } else if (c == '\t') {
-                int numSpaces = 8 - (lineBuf.length() % 8);
-                for (int i = 0; i < numSpaces; i++) {
-                    lineBuf.append(' ');
-                }
-            } else {
-                lineBuf.append((char) c);
-            }
-            lastChar = c;
-        }
->>>>>>> a88b93f4
     }
 
     /**
@@ -777,29 +647,12 @@
      * @deprecated The objects building up templates aren't part of the published API, and are subject to change.
      */
     public List containingElements(int column, int line) {
-<<<<<<< HEAD
         return _CoreAPI.containingElements(unboundTemplate, column, line);
     }
 
     @Override
     protected Map<String, ?> getInitialCustomAttributes() {
         return _CoreAPI.getCustomAttributes(unboundTemplate);
-=======
-        final ArrayList elements = new ArrayList();
-        TemplateElement element = rootElement;
-        mainloop: while (element.contains(column, line)) {
-            elements.add(element);
-            for (Enumeration enumeration = element.children(); enumeration.hasMoreElements(); ) {
-                TemplateElement elem = (TemplateElement) enumeration.nextElement();
-                if (elem.contains(column, line)) {
-                    element = elem;
-                    continue mainloop;
-                }
-            }
-            break;
-        }
-        return elements.isEmpty() ? null : elements;
->>>>>>> a88b93f4
     }
 
     /**
