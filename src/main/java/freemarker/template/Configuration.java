/*
 * Licensed to the Apache Software Foundation (ASF) under one
 * or more contributor license agreements.  See the NOTICE file
 * distributed with this work for additional information
 * regarding copyright ownership.  The ASF licenses this file
 * to you under the Apache License, Version 2.0 (the
 * "License"); you may not use this file except in compliance
 * with the License.  You may obtain a copy of the License at
 *
 *   http://www.apache.org/licenses/LICENSE-2.0
 *
 * Unless required by applicable law or agreed to in writing,
 * software distributed under the License is distributed on an
 * "AS IS" BASIS, WITHOUT WARRANTIES OR CONDITIONS OF ANY
 * KIND, either express or implied.  See the License for the
 * specific language governing permissions and limitations
 * under the License.
 */

package freemarker.template;

import java.io.File;
import java.io.IOException;
import java.io.Writer;
import java.lang.reflect.InvocationTargetException;
import java.net.URLConnection;
import java.text.Collator;
import java.text.DecimalFormat;
import java.text.SimpleDateFormat;
import java.time.temporal.Temporal;
import java.util.Collection;
import java.util.Collections;
import java.util.Date;
import java.util.HashMap;
import java.util.HashSet;
import java.util.Iterator;
import java.util.LinkedHashMap;
import java.util.List;
import java.util.Locale;
import java.util.Map;
import java.util.Map.Entry;
import java.util.Properties;
import java.util.Set;
import java.util.TimeZone;
import java.util.TreeSet;
import java.util.concurrent.ConcurrentHashMap;
import java.util.concurrent.ConcurrentMap;

import freemarker.cache.CacheStorage;
import freemarker.cache.ClassTemplateLoader;
import freemarker.cache.FileTemplateLoader;
import freemarker.cache.MruCacheStorage;
import freemarker.cache.MultiTemplateLoader;
import freemarker.cache.SoftCacheStorage;
import freemarker.cache.TemplateCache;
import freemarker.cache.TemplateCache.MaybeMissingTemplate;
import freemarker.cache.TemplateConfigurationFactory;
import freemarker.cache.TemplateLoader;
import freemarker.cache.TemplateLookupContext;
import freemarker.cache.TemplateLookupStrategy;
import freemarker.cache.TemplateNameFormat;
import freemarker.cache.URLTemplateLoader;
import freemarker.core.BugException;
import freemarker.core.CFormat;
import freemarker.core.CSSOutputFormat;
import freemarker.core.CombinedMarkupOutputFormat;
import freemarker.core.Configurable;
import freemarker.core.Environment;
import freemarker.core.HTMLOutputFormat;
import freemarker.core.JSONOutputFormat;
import freemarker.core.JavaScriptOrJSONCFormat;
import freemarker.core.JavaScriptOutputFormat;
import freemarker.core.LegacyCFormat;
import freemarker.core.MarkupOutputFormat;
import freemarker.core.OutputFormat;
import freemarker.core.ParseException;
import freemarker.core.ParserConfiguration;
import freemarker.core.PlainTextOutputFormat;
import freemarker.core.RTFOutputFormat;
import freemarker.core.TemplateConfiguration;
import freemarker.core.TemplateMarkupOutputModel;
import freemarker.core.UndefinedOutputFormat;
import freemarker.core.UnregisteredOutputFormatException;
import freemarker.core.XHTMLOutputFormat;
import freemarker.core.XMLOutputFormat;
import freemarker.core.XSCFormat;
import freemarker.core._CoreAPI;
import freemarker.core._DelayedJQuote;
import freemarker.core._MiscTemplateException;
import freemarker.core._ObjectBuilderSettingEvaluator;
import freemarker.core._SettingEvaluationEnvironment;
import freemarker.core._SortedArraySet;
import freemarker.core._UnmodifiableCompositeSet;
import freemarker.ext.beans.BeansWrapper;
import freemarker.ext.beans.BeansWrapperBuilder;
import freemarker.log.Logger;
import freemarker.template.utility.CaptureOutput;
import freemarker.template.utility.ClassUtil;
import freemarker.template.utility.Constants;
import freemarker.template.utility.HtmlEscape;
import freemarker.template.utility.NormalizeNewlines;
import freemarker.template.utility.NullArgumentException;
import freemarker.template.utility.SecurityUtilities;
import freemarker.template.utility.StandardCompress;
import freemarker.template.utility.StringUtil;
import freemarker.template.utility.XmlEscape;

/**
 * <b>The main entry point into the FreeMarker API</b>; encapsulates the configuration settings of FreeMarker,
 * also serves as a central template-loading and caching service.
 *
 * <p>This class is meant to be used in a singleton pattern. That is, you create an instance of this at the beginning of
 * the application life-cycle, set its {@link #setSetting(String, String) configuration settings} there (either with the
 * setter methods like {@link #setTemplateLoader(TemplateLoader)} or by loading a {@code .properties} file), and then
 * use that single instance everywhere in your application. Frequently re-creating {@link Configuration} is a typical
 * and grave mistake from performance standpoint, as the {@link Configuration} holds the template cache, and often also
 * the class introspection cache, which then will be lost. (Note that, naturally, having multiple long-lived instances,
 * like one per component that internally uses FreeMarker is fine.)  
 * 
 * <p>The basic usage pattern is like:
 * 
 * <pre>
 *  // Where the application is initialized; in general you do this ONLY ONCE in the application life-cycle!
 *  Configuration cfg = new Configuration(VERSION_<i>X</i>_<i>Y</i>_<i>Z</i>));
 *  // Where VERSION_<i>X</i>_<i>Y</i>_<i>Z</i> enables the not-100%-backward-compatible fixes introduced in
 *  // FreeMarker version X.Y.Z  and earlier (see {@link #Configuration(Version)}).
 *  cfg.set<i>SomeSetting</i>(...);
 *  cfg.set<i>OtherSetting</i>(...);
 *  ...
 *  // Do not modify the settings later, when you have already started processing templates!
 *
 *  // Later, whenever the application needs a template (so you may do this a lot, and from multiple threads):
 *  {@link Template Template} myTemplate = cfg.{@link #getTemplate(String) getTemplate}("myTemplate.ftlh");
 *  myTemplate.{@link Template#process(Object, java.io.Writer) process}(dataModel, out);</pre>
 *
 *  <p><b>Do not modify the {@link Configuration} settings after you started processing templates!</b> Doing so can
 *  cause to undefined behavior, even if you only have a single thread!</p>
 *
 * <p>A couple of settings that you should not leave on its default value are:
 * <ul>
 *   <li>{@link #setTemplateLoader(TemplateLoader) template_loader}: The default value is deprecated and in fact quite
 *       useless. (For the most common cases you can use the convenience methods,
 *       {@link #setDirectoryForTemplateLoading(File)} and {@link #setClassForTemplateLoading(Class, String)} and
 *       {@link #setClassLoaderForTemplateLoading(ClassLoader, String)} too.)
 *   <li>{@link #setDefaultEncoding(String) default_encoding}: The default value is system dependent, which makes it
 *       fragile on servers, so it should be set explicitly, like to "UTF-8" nowadays. 
 *   <li>{@link #setTemplateExceptionHandler(TemplateExceptionHandler) template_exception_handler}: For developing
 *       HTML pages, the most convenient value is {@link TemplateExceptionHandler#HTML_DEBUG_HANDLER}. For production,
 *       {@link TemplateExceptionHandler#RETHROW_HANDLER} is safer to use.
 *   <!-- 2.4: recommend the new object wrapper here -->
 * </ul>
 * 
 * <p>A {@link Configuration} object is thread-safe only after you have stopped modifying the configuration settings,
 * and you have <b>safely published</b> it (see JSR 133 and related literature) to other threads. Generally, you set
 * everything directly after you have instantiated the {@link Configuration} object, then you don't change the settings
 * anymore, so then it's safe to make it accessible (again, via a "safe publication" technique) from multiple threads.
 * The methods that aren't for modifying settings, like {@link #getTemplate(String)}, are thread-safe.
 */
public class Configuration extends Configurable implements Cloneable, ParserConfiguration {
    
    private static final Logger CACHE_LOG = Logger.getLogger("freemarker.cache");
    
    private static final String VERSION_PROPERTIES_PATH = "/freemarker/version.properties";
    
    /** Legacy, snake case ({@code like_this}) variation of the setting name. @since 2.3.23 */
    public static final String DEFAULT_ENCODING_KEY_SNAKE_CASE = "default_encoding"; 
    /** Modern, camel case ({@code likeThis}) variation of the setting name. @since 2.3.23 */
    public static final String DEFAULT_ENCODING_KEY_CAMEL_CASE = "defaultEncoding"; 
    /** Alias to the {@code ..._SNAKE_CASE} variation due to backward compatibility constraints. */
    public static final String DEFAULT_ENCODING_KEY = DEFAULT_ENCODING_KEY_SNAKE_CASE;
    
    /** Legacy, snake case ({@code like_this}) variation of the setting name. @since 2.3.23 */
    public static final String LOCALIZED_LOOKUP_KEY_SNAKE_CASE = "localized_lookup";
    /** Modern, camel case ({@code likeThis}) variation of the setting name. @since 2.3.23 */
    public static final String LOCALIZED_LOOKUP_KEY_CAMEL_CASE = "localizedLookup";
    /** Alias to the {@code ..._SNAKE_CASE} variation due to backward compatibility constraints. */
    public static final String LOCALIZED_LOOKUP_KEY = LOCALIZED_LOOKUP_KEY_SNAKE_CASE;
    
    /** Legacy, snake case ({@code like_this}) variation of the setting name. @since 2.3.23 */
    public static final String STRICT_SYNTAX_KEY_SNAKE_CASE = "strict_syntax";
    /** Modern, camel case ({@code likeThis}) variation of the setting name. @since 2.3.23 */
    public static final String STRICT_SYNTAX_KEY_CAMEL_CASE = "strictSyntax";
    /** Alias to the {@code ..._SNAKE_CASE} variation due to backward compatibility constraints. */
    public static final String STRICT_SYNTAX_KEY = STRICT_SYNTAX_KEY_SNAKE_CASE;
    
    /** Legacy, snake case ({@code like_this}) variation of the setting name. @since 2.3.23 */
    public static final String WHITESPACE_STRIPPING_KEY_SNAKE_CASE = "whitespace_stripping";
    /** Modern, camel case ({@code likeThis}) variation of the setting name. @since 2.3.23 */
    public static final String WHITESPACE_STRIPPING_KEY_CAMEL_CASE = "whitespaceStripping";
    /** Alias to the {@code ..._SNAKE_CASE} variation due to backward compatibility constraints. */
    public static final String WHITESPACE_STRIPPING_KEY = WHITESPACE_STRIPPING_KEY_SNAKE_CASE;
    
    /** Legacy, snake case ({@code like_this}) variation of the setting name. @since 2.3.24 */
    public static final String OUTPUT_FORMAT_KEY_SNAKE_CASE = "output_format";
    /** Modern, camel case ({@code likeThis}) variation of the setting name. @since 2.3.24 */
    public static final String OUTPUT_FORMAT_KEY_CAMEL_CASE = "outputFormat";
    /** Alias to the {@code ..._SNAKE_CASE} variation due to backward compatibility constraints. */
    public static final String OUTPUT_FORMAT_KEY = OUTPUT_FORMAT_KEY_SNAKE_CASE;

    /** Legacy, snake case ({@code like_this}) variation of the setting name. @since 2.3.24 */
    public static final String RECOGNIZE_STANDARD_FILE_EXTENSIONS_KEY_SNAKE_CASE = "recognize_standard_file_extensions";
    /** Modern, camel case ({@code likeThis}) variation of the setting name. @since 2.3.24 */
    public static final String RECOGNIZE_STANDARD_FILE_EXTENSIONS_KEY_CAMEL_CASE = "recognizeStandardFileExtensions";
    /** Alias to the {@code ..._SNAKE_CASE} variation due to backward compatibility constraints. */
    public static final String RECOGNIZE_STANDARD_FILE_EXTENSIONS_KEY
            = RECOGNIZE_STANDARD_FILE_EXTENSIONS_KEY_SNAKE_CASE;
    
    /** Legacy, snake case ({@code like_this}) variation of the setting name. @since 2.3.24 */
    public static final String REGISTERED_CUSTOM_OUTPUT_FORMATS_KEY_SNAKE_CASE = "registered_custom_output_formats";
    /** Modern, camel case ({@code likeThis}) variation of the setting name. @since 2.3.24 */
    public static final String REGISTERED_CUSTOM_OUTPUT_FORMATS_KEY_CAMEL_CASE = "registeredCustomOutputFormats";
    /** Alias to the {@code ..._SNAKE_CASE} variation due to backward compatibility constraints. */
    public static final String REGISTERED_CUSTOM_OUTPUT_FORMATS_KEY = REGISTERED_CUSTOM_OUTPUT_FORMATS_KEY_SNAKE_CASE;

    /** Legacy, snake case ({@code like_this}) variation of the setting name. @since 2.3.24 */
    public static final String AUTO_ESCAPING_POLICY_KEY_SNAKE_CASE = "auto_escaping_policy";
    /** Modern, camel case ({@code likeThis}) variation of the setting name. @since 2.3.24 */
    public static final String AUTO_ESCAPING_POLICY_KEY_CAMEL_CASE = "autoEscapingPolicy";
    /** Alias to the {@code ..._SNAKE_CASE} variation due to backward compatibility constraints. */
    public static final String AUTO_ESCAPING_POLICY_KEY = AUTO_ESCAPING_POLICY_KEY_SNAKE_CASE;
    
    /** Legacy, snake case ({@code like_this}) variation of the setting name. @since 2.3.23 */
    public static final String CACHE_STORAGE_KEY_SNAKE_CASE = "cache_storage";
    /** Modern, camel case ({@code likeThis}) variation of the setting name. @since 2.3.23 */
    public static final String CACHE_STORAGE_KEY_CAMEL_CASE = "cacheStorage";
    /** Alias to the {@code ..._SNAKE_CASE} variation due to backward compatibility constraints. */
    public static final String CACHE_STORAGE_KEY = CACHE_STORAGE_KEY_SNAKE_CASE;
    
    /** Legacy, snake case ({@code like_this}) variation of the setting name. @since 2.3.23 */
    public static final String TEMPLATE_UPDATE_DELAY_KEY_SNAKE_CASE = "template_update_delay";
    /** Modern, camel case ({@code likeThis}) variation of the setting name. @since 2.3.23 */
    public static final String TEMPLATE_UPDATE_DELAY_KEY_CAMEL_CASE = "templateUpdateDelay";
    /** Alias to the {@code ..._SNAKE_CASE} variation due to backward compatibility constraints. */
    public static final String TEMPLATE_UPDATE_DELAY_KEY = TEMPLATE_UPDATE_DELAY_KEY_SNAKE_CASE;
    
    /**
     * Legacy, snake case ({@code like_this}) variation of the setting name. @since 2.3.23
     * @deprecated Use {@link Configurable#AUTO_IMPORT_KEY_SNAKE_CASE} instead.
     */
    public static final String AUTO_IMPORT_KEY_SNAKE_CASE = "auto_import";
    /**
     * Modern, camel case ({@code likeThis}) variation of the setting name. @since 2.3.23
     * @deprecated Use {@link Configurable#AUTO_IMPORT_KEY_CAMEL_CASE} instead.
     */
    public static final String AUTO_IMPORT_KEY_CAMEL_CASE = "autoImport";
    /**
     * Alias to the {@code ..._SNAKE_CASE} variation due to backward compatibility constraints.
     * @deprecated Use {@link Configurable#AUTO_IMPORT_KEY_SNAKE_CASE} instead.
     */
    public static final String AUTO_IMPORT_KEY = AUTO_IMPORT_KEY_SNAKE_CASE;
    
    /** Legacy, snake case ({@code like_this}) variation of the setting name. @since 2.3.23 */
    public static final String AUTO_INCLUDE_KEY_SNAKE_CASE = "auto_include";
    /** Modern, camel case ({@code likeThis}) variation of the setting name. @since 2.3.23 */
    public static final String AUTO_INCLUDE_KEY_CAMEL_CASE = "autoInclude";
    /** Alias to the {@code ..._SNAKE_CASE} variation due to backward compatibility constraints. */
    public static final String AUTO_INCLUDE_KEY = AUTO_INCLUDE_KEY_SNAKE_CASE;

    /** Legacy, snake case ({@code like_this}) variation of the setting name. @since 2.3.23 */
    public static final String TAG_SYNTAX_KEY_SNAKE_CASE = "tag_syntax";
    /** Modern, camel case ({@code likeThis}) variation of the setting name. @since 2.3.23 */
    public static final String TAG_SYNTAX_KEY_CAMEL_CASE = "tagSyntax";
    /** Alias to the {@code ..._SNAKE_CASE} variation due to backward compatibility constraints. */
    public static final String TAG_SYNTAX_KEY = TAG_SYNTAX_KEY_SNAKE_CASE;

    /** Legacy, snake case ({@code like_this}) variation of the setting name. @since 2.3.28 */
    public static final String INTERPOLATION_SYNTAX_KEY_SNAKE_CASE = "interpolation_syntax";
    /** Modern, camel case ({@code likeThis}) variation of the setting name. @since 2.3.28 */
    public static final String INTERPOLATION_SYNTAX_KEY_CAMEL_CASE = "interpolationSyntax";
    /** Alias to the {@code ..._SNAKE_CASE} variation due to backward compatibility constraints. */
    public static final String INTERPOLATION_SYNTAX_KEY = INTERPOLATION_SYNTAX_KEY_SNAKE_CASE;
    
    /** Legacy, snake case ({@code like_this}) variation of the setting name. @since 2.3.23 */
    public static final String NAMING_CONVENTION_KEY_SNAKE_CASE = "naming_convention";
    /** Modern, camel case ({@code likeThis}) variation of the setting name. @since 2.3.23 */
    public static final String NAMING_CONVENTION_KEY_CAMEL_CASE = "namingConvention";
    /** Alias to the {@code ..._SNAKE_CASE} variation due to backward compatibility constraints. */
    public static final String NAMING_CONVENTION_KEY = NAMING_CONVENTION_KEY_SNAKE_CASE;

    /** Legacy, snake case ({@code like_this}) variation of the setting name. @since 2.3.25 */
    public static final String TAB_SIZE_KEY_SNAKE_CASE = "tab_size";
    /** Modern, camel case ({@code likeThis}) variation of the setting name. @since 2.3.25 */
    public static final String TAB_SIZE_KEY_CAMEL_CASE = "tabSize";
    /** Alias to the {@code ..._SNAKE_CASE} variation. @since 2.3.25 */
    public static final String TAB_SIZE_KEY = TAB_SIZE_KEY_SNAKE_CASE;

    /** Legacy, snake case ({@code like_this}) variation of the setting name. @since 2.3.23 */
    public static final String TEMPLATE_LOADER_KEY_SNAKE_CASE = "template_loader";
    /** Modern, camel case ({@code likeThis}) variation of the setting name. @since 2.3.23 */
    public static final String TEMPLATE_LOADER_KEY_CAMEL_CASE = "templateLoader";
    /** Alias to the {@code ..._SNAKE_CASE} variation due to backward compatibility constraints. */
    public static final String TEMPLATE_LOADER_KEY = TEMPLATE_LOADER_KEY_SNAKE_CASE;
    
    /** Legacy, snake case ({@code like_this}) variation of the setting name. @since 2.3.23 */
    public static final String TEMPLATE_LOOKUP_STRATEGY_KEY_SNAKE_CASE = "template_lookup_strategy";
    /** Modern, camel case ({@code likeThis}) variation of the setting name. @since 2.3.23 */
    public static final String TEMPLATE_LOOKUP_STRATEGY_KEY_CAMEL_CASE = "templateLookupStrategy";
    /** Alias to the {@code ..._SNAKE_CASE} variation due to backward compatibility constraints. */
    public static final String TEMPLATE_LOOKUP_STRATEGY_KEY = TEMPLATE_LOOKUP_STRATEGY_KEY_SNAKE_CASE;
    
    /** Legacy, snake case ({@code like_this}) variation of the setting name. @since 2.3.23 */
    public static final String TEMPLATE_NAME_FORMAT_KEY_SNAKE_CASE = "template_name_format";
    /** Modern, camel case ({@code likeThis}) variation of the setting name. @since 2.3.23 */
    public static final String TEMPLATE_NAME_FORMAT_KEY_CAMEL_CASE = "templateNameFormat";
    /** Alias to the {@code ..._SNAKE_CASE} variation due to backward compatibility constraints. */
    public static final String TEMPLATE_NAME_FORMAT_KEY = TEMPLATE_NAME_FORMAT_KEY_SNAKE_CASE;

    /** Legacy, snake case ({@code like_this}) variation of the setting name. @since 2.3.24 */
    public static final String TEMPLATE_CONFIGURATIONS_KEY_SNAKE_CASE = "template_configurations";
    /** Modern, camel case ({@code likeThis}) variation of the setting name. @since 2.3.24 */
    public static final String TEMPLATE_CONFIGURATIONS_KEY_CAMEL_CASE = "templateConfigurations";
    /** Alias to the {@code ..._SNAKE_CASE} variation. @since 2.3.24 */
    public static final String TEMPLATE_CONFIGURATIONS_KEY = TEMPLATE_CONFIGURATIONS_KEY_SNAKE_CASE;
    
    /** Legacy, snake case ({@code like_this}) variation of the setting name. @since 2.3.23 */
    public static final String INCOMPATIBLE_IMPROVEMENTS_KEY_SNAKE_CASE = "incompatible_improvements";
    /** Modern, camel case ({@code likeThis}) variation of the setting name. @since 2.3.23 */
    public static final String INCOMPATIBLE_IMPROVEMENTS_KEY_CAMEL_CASE = "incompatibleImprovements";
    /** Alias to the {@code ..._SNAKE_CASE} variation due to backward compatibility constraints. */
    public static final String INCOMPATIBLE_IMPROVEMENTS_KEY = INCOMPATIBLE_IMPROVEMENTS_KEY_SNAKE_CASE;
    
    /** @deprecated Use {@link #INCOMPATIBLE_IMPROVEMENTS_KEY} instead. */
    @Deprecated
    public static final String INCOMPATIBLE_IMPROVEMENTS = INCOMPATIBLE_IMPROVEMENTS_KEY_SNAKE_CASE;
    /** @deprecated Use {@link #INCOMPATIBLE_IMPROVEMENTS_KEY} instead. */
    @Deprecated
    public static final String INCOMPATIBLE_ENHANCEMENTS = "incompatible_enhancements";

    /** Legacy, snake case ({@code like_this}) variation of the setting name. @since 2.3.29 */
    public static final String FALLBACK_ON_NULL_LOOP_VARIABLE_KEY_SNAKE_CASE = "fallback_on_null_loop_variable";
    /** Modern, camel case ({@code likeThis}) variation of the setting name. @since 2.3.29 */
    public static final String FALLBACK_ON_NULL_LOOP_VARIABLE_KEY_CAMEL_CASE = "fallbackOnNullLoopVariable";
    /** Alias to the {@code ..._SNAKE_CASE} variation. @since 2.3.25 */
    public static final String FALLBACK_ON_NULL_LOOP_VARIABLE_KEY = FALLBACK_ON_NULL_LOOP_VARIABLE_KEY_SNAKE_CASE;

    private static final String[] SETTING_NAMES_SNAKE_CASE = new String[] {
        // Must be sorted alphabetically!
        AUTO_ESCAPING_POLICY_KEY_SNAKE_CASE,
        CACHE_STORAGE_KEY_SNAKE_CASE,
        DEFAULT_ENCODING_KEY_SNAKE_CASE,
        FALLBACK_ON_NULL_LOOP_VARIABLE_KEY_SNAKE_CASE,
        INCOMPATIBLE_IMPROVEMENTS_KEY_SNAKE_CASE,
        INTERPOLATION_SYNTAX_KEY_SNAKE_CASE,
        LOCALIZED_LOOKUP_KEY_SNAKE_CASE,
        NAMING_CONVENTION_KEY_SNAKE_CASE,
        OUTPUT_FORMAT_KEY_SNAKE_CASE,
        RECOGNIZE_STANDARD_FILE_EXTENSIONS_KEY_SNAKE_CASE,
        REGISTERED_CUSTOM_OUTPUT_FORMATS_KEY_SNAKE_CASE,
        STRICT_SYNTAX_KEY_SNAKE_CASE,
        TAB_SIZE_KEY_SNAKE_CASE,
        TAG_SYNTAX_KEY_SNAKE_CASE,
        TEMPLATE_CONFIGURATIONS_KEY_SNAKE_CASE,
        TEMPLATE_LOADER_KEY_SNAKE_CASE,
        TEMPLATE_LOOKUP_STRATEGY_KEY_SNAKE_CASE,
        TEMPLATE_NAME_FORMAT_KEY_SNAKE_CASE,
        TEMPLATE_UPDATE_DELAY_KEY_SNAKE_CASE,
        WHITESPACE_STRIPPING_KEY_SNAKE_CASE,
    };

    private static final String[] SETTING_NAMES_CAMEL_CASE = new String[] {
        // Must be sorted alphabetically!
        AUTO_ESCAPING_POLICY_KEY_CAMEL_CASE,
        CACHE_STORAGE_KEY_CAMEL_CASE,
        DEFAULT_ENCODING_KEY_CAMEL_CASE,
        FALLBACK_ON_NULL_LOOP_VARIABLE_KEY_CAMEL_CASE,
        INCOMPATIBLE_IMPROVEMENTS_KEY_CAMEL_CASE,
        INTERPOLATION_SYNTAX_KEY_CAMEL_CASE,
        LOCALIZED_LOOKUP_KEY_CAMEL_CASE,
        NAMING_CONVENTION_KEY_CAMEL_CASE,
        OUTPUT_FORMAT_KEY_CAMEL_CASE,
        RECOGNIZE_STANDARD_FILE_EXTENSIONS_KEY_CAMEL_CASE,
        REGISTERED_CUSTOM_OUTPUT_FORMATS_KEY_CAMEL_CASE,
        STRICT_SYNTAX_KEY_CAMEL_CASE,
        TAB_SIZE_KEY_CAMEL_CASE,
        TAG_SYNTAX_KEY_CAMEL_CASE,
        TEMPLATE_CONFIGURATIONS_KEY_CAMEL_CASE,
        TEMPLATE_LOADER_KEY_CAMEL_CASE,
        TEMPLATE_LOOKUP_STRATEGY_KEY_CAMEL_CASE,
        TEMPLATE_NAME_FORMAT_KEY_CAMEL_CASE,
        TEMPLATE_UPDATE_DELAY_KEY_CAMEL_CASE,
        WHITESPACE_STRIPPING_KEY_CAMEL_CASE
    };
    
    private static final Map<String, OutputFormat> STANDARD_OUTPUT_FORMATS;
    static {
        STANDARD_OUTPUT_FORMATS = new HashMap<>();
        STANDARD_OUTPUT_FORMATS.put(UndefinedOutputFormat.INSTANCE.getName(), UndefinedOutputFormat.INSTANCE);
        STANDARD_OUTPUT_FORMATS.put(HTMLOutputFormat.INSTANCE.getName(), HTMLOutputFormat.INSTANCE);
        STANDARD_OUTPUT_FORMATS.put(XHTMLOutputFormat.INSTANCE.getName(), XHTMLOutputFormat.INSTANCE);
        STANDARD_OUTPUT_FORMATS.put(XMLOutputFormat.INSTANCE.getName(), XMLOutputFormat.INSTANCE);
        STANDARD_OUTPUT_FORMATS.put(RTFOutputFormat.INSTANCE.getName(), RTFOutputFormat.INSTANCE);
        STANDARD_OUTPUT_FORMATS.put(PlainTextOutputFormat.INSTANCE.getName(), PlainTextOutputFormat.INSTANCE);
        STANDARD_OUTPUT_FORMATS.put(CSSOutputFormat.INSTANCE.getName(), CSSOutputFormat.INSTANCE);
        STANDARD_OUTPUT_FORMATS.put(JavaScriptOutputFormat.INSTANCE.getName(), JavaScriptOutputFormat.INSTANCE);
        STANDARD_OUTPUT_FORMATS.put(JSONOutputFormat.INSTANCE.getName(), JSONOutputFormat.INSTANCE);
    }

    /**
     * The parser decides between {@link #ANGLE_BRACKET_TAG_SYNTAX} and {@link #SQUARE_BRACKET_TAG_SYNTAX} based on the
     * first tag (like {@code [#if x]} or {@code <#if x>}) it mets. Note that {@code [=...]} is <em>not</em> a tag, but
     * an interpolation, so it's not used for tag syntax auto-detection.
     */
    public static final int AUTO_DETECT_TAG_SYNTAX = 0;
    
    /** For example {@code <#if x><@foo /></#if>} */
    public static final int ANGLE_BRACKET_TAG_SYNTAX = 1;
    
    /**
     * For example {@code [#if x][@foo /][/#if]}.
     * It does <em>not</em> change <code>${x}</code> to {@code [=x]}; that's square bracket <em>interpolation</em>
     * syntax ({@link #SQUARE_BRACKET_INTERPOLATION_SYNTAX}).
     */
    public static final int SQUARE_BRACKET_TAG_SYNTAX = 2;

    /** <code>${expression}</code> and the deprecated <code>#{expression; numFormat}</code> @since 2.3.28 */
    public static final int LEGACY_INTERPOLATION_SYNTAX = 20;
    
    /** <code>${expression}</code> only (not <code>#{expression; numFormat}</code>) @since 2.3.28 */
    public static final int DOLLAR_INTERPOLATION_SYNTAX = 21;
    
    /**
     * <code>[=expression]</code> instead of <code>${expression}</code>.
     * It does <em>not</em> change {@code <#if x>} to {@code [#if x]}; that's square bracket <em>tag</em> syntax
     * ({@link #SQUARE_BRACKET_TAG_SYNTAX}).
     * @since 2.3.28
     */
    public static final int SQUARE_BRACKET_INTERPOLATION_SYNTAX = 22;
    
    public static final int AUTO_DETECT_NAMING_CONVENTION = 10;
    public static final int LEGACY_NAMING_CONVENTION = 11;
    public static final int CAMEL_CASE_NAMING_CONVENTION = 12;

    /**
     * Don't enable auto-escaping, regardless of what the {@link OutputFormat} is. Note that a {@code 
     * <#ftl auto_esc=true>} in the template will override this.
     */
    public static final int DISABLE_AUTO_ESCAPING_POLICY = 20;
    /**
     * Enable auto-escaping if the output format supports it and {@link MarkupOutputFormat#isAutoEscapedByDefault()} is
     * {@code true}.
     */
    public static final int ENABLE_IF_DEFAULT_AUTO_ESCAPING_POLICY = 21;
    /** Enable auto-escaping if the {@link OutputFormat} supports it. */
    public static final int ENABLE_IF_SUPPORTED_AUTO_ESCAPING_POLICY = 22;
    /**
     * This policy is to always require auto-escaping, to avoid accidents where because of misconfiguration, or a
     * mistake of the template author it's disabled. With this policy, using output formats that don't support escaping
     * will not be allowed. Using built-ins, and directives that disable auto-escaping (like {@code ?no_esc}) will also
     * be errors (on parse-time). Note that if markup (like HTML) comers from the data model, then with this policy you
     * will have to ensure that they come as {@link TemplateMarkupOutputModel}-s (which won't be auto-escaped even with
     * this policy), not as {@link String}-s, because the template authors can't disable escaping for the value anymore.
     */
    public static final int FORCE_AUTO_ESCAPING_POLICY = 23;

    /** FreeMarker version 2.3.0 (an {@link #Configuration(Version) incompatible improvements break-point}) */
    public static final Version VERSION_2_3_0 = new Version(2, 3, 0);
    
    /** FreeMarker version 2.3.19 (an {@link #Configuration(Version) incompatible improvements break-point}) */
    public static final Version VERSION_2_3_19 = new Version(2, 3, 19);
    
    /** FreeMarker version 2.3.20 (an {@link #Configuration(Version) incompatible improvements break-point}) */
    public static final Version VERSION_2_3_20 = new Version(2, 3, 20);
    
    /** FreeMarker version 2.3.21 (an {@link #Configuration(Version) incompatible improvements break-point}) */
    public static final Version VERSION_2_3_21 = new Version(2, 3, 21);

    /** FreeMarker version 2.3.22 (an {@link #Configuration(Version) incompatible improvements break-point}) */
    public static final Version VERSION_2_3_22 = new Version(2, 3, 22);

    /** FreeMarker version 2.3.23 (an {@link #Configuration(Version) incompatible improvements break-point}) */
    public static final Version VERSION_2_3_23 = new Version(2, 3, 23);

    /** FreeMarker version 2.3.24 (an {@link #Configuration(Version) incompatible improvements break-point}) */
    public static final Version VERSION_2_3_24 = new Version(2, 3, 24);

    /** FreeMarker version 2.3.25 (an {@link #Configuration(Version) incompatible improvements break-point}) */
    public static final Version VERSION_2_3_25 = new Version(2, 3, 25);

    /** FreeMarker version 2.3.26 (an {@link #Configuration(Version) incompatible improvements break-point}) */
    public static final Version VERSION_2_3_26 = new Version(2, 3, 26);

    /** FreeMarker version 2.3.27 (an {@link #Configuration(Version) incompatible improvements break-point}) */
    public static final Version VERSION_2_3_27 = new Version(2, 3, 27);

    /** FreeMarker version 2.3.28 (an {@link #Configuration(Version) incompatible improvements break-point}) */
    public static final Version VERSION_2_3_28 = new Version(2, 3, 28);

    /** FreeMarker version 2.3.29 (an {@link #Configuration(Version) incompatible improvements break-point}) */
    public static final Version VERSION_2_3_29 = new Version(2, 3, 29);

    /** FreeMarker version 2.3.30 (an {@link #Configuration(Version) incompatible improvements break-point}) */
    public static final Version VERSION_2_3_30 = new Version(2, 3, 30);

    /** FreeMarker version 2.3.31 (an {@link #Configuration(Version) incompatible improvements break-point}) */
    public static final Version VERSION_2_3_31 = new Version(2, 3, 31);

    /** FreeMarker version 2.3.32 (an {@link #Configuration(Version) incompatible improvements break-point}) */
    public static final Version VERSION_2_3_32 = new Version(2, 3, 32);

    /** FreeMarker version 2.3.33 (an {@link #Configuration(Version) incompatible improvements break-point}) */
    public static final Version VERSION_2_3_33 = new Version(2, 3, 33);

    /** The default of {@link #getIncompatibleImprovements()}, currently {@link #VERSION_2_3_0}. */
    public static final Version DEFAULT_INCOMPATIBLE_IMPROVEMENTS = Configuration.VERSION_2_3_0;
    /** @deprecated Use {@link #DEFAULT_INCOMPATIBLE_IMPROVEMENTS} instead. */
    @Deprecated
    public static final String DEFAULT_INCOMPATIBLE_ENHANCEMENTS = DEFAULT_INCOMPATIBLE_IMPROVEMENTS.toString();
    /** @deprecated Use {@link #DEFAULT_INCOMPATIBLE_IMPROVEMENTS} instead. */
    @Deprecated
    public static final int PARSED_DEFAULT_INCOMPATIBLE_ENHANCEMENTS = DEFAULT_INCOMPATIBLE_IMPROVEMENTS.intValue(); 
    
    private static final String NULL = "null";
    private static final String DEFAULT = "default";
    private static final String JVM_DEFAULT = "JVM default";
    
    private static final Version VERSION;
    static {
        try {
            Properties props = ClassUtil.loadProperties(Configuration.class, VERSION_PROPERTIES_PATH);
            
            String versionString  = getRequiredVersionProperty(props, "version");
            
            Date buildDate;
            {
                String buildDateStr = getRequiredVersionProperty(props, "buildTimestamp");
                if (buildDateStr.endsWith("Z")) {
                    buildDateStr = buildDateStr.substring(0, buildDateStr.length() - 1) + "+0000";
                }
                try {
                    buildDate = new SimpleDateFormat("yyyy-MM-dd'T'HH:mm:ssZ", Locale.US).parse(buildDateStr);
                } catch (java.text.ParseException e) {
                    buildDate = null;
                }
            }
            
            final Boolean gaeCompliant = Boolean.valueOf(getRequiredVersionProperty(props, "isGAECompliant"));
            
            VERSION = new Version(versionString, gaeCompliant, buildDate);
        } catch (IOException e) {
            throw new RuntimeException("Failed to load and parse " + VERSION_PROPERTIES_PATH, e);
        }
    }
    
    private static final String FM_24_DETECTION_CLASS_NAME = "freemarker.core._2_4_OrLaterMarker";
    private static final boolean FM_24_DETECTED;
    static {
        boolean fm24detected;
        try {
            Class.forName(FM_24_DETECTION_CLASS_NAME);
            fm24detected = true;
        } catch (ClassNotFoundException e) {
            fm24detected = false;
        } catch (LinkageError e) {
            fm24detected = true;
        } catch (Throwable e) {
            // Unexpected. We assume that there's no clash.
            fm24detected = false;
        }
        FM_24_DETECTED = fm24detected;
    }
    
    private final static Object defaultConfigLock = new Object();

    private static volatile Configuration defaultConfig;

    private boolean strictSyntax = true;
    private volatile boolean localizedLookup = true;
    private boolean whitespaceStripping = true;
    private int autoEscapingPolicy = ENABLE_IF_DEFAULT_AUTO_ESCAPING_POLICY;
    private OutputFormat outputFormat = UndefinedOutputFormat.INSTANCE;
    private boolean outputFormatExplicitlySet;
    private Boolean recognizeStandardFileExtensions;
    private Map<String, ? extends OutputFormat> registeredCustomOutputFormats = Collections.emptyMap(); 
    private Version incompatibleImprovements;
    private int tagSyntax = ANGLE_BRACKET_TAG_SYNTAX;
    private int interpolationSyntax = LEGACY_INTERPOLATION_SYNTAX;
    private int namingConvention = AUTO_DETECT_NAMING_CONVENTION;
    private int tabSize = 8;  // Default from JavaCC 3.x
    private boolean fallbackOnNullLoopVariable = true;  // Default for backward compatibility
    private boolean preventStrippings;

    private TemplateCache cache;
    
    private boolean templateLoaderExplicitlySet;
    private boolean templateLookupStrategyExplicitlySet;
    private boolean templateNameFormatExplicitlySet;
    private boolean cacheStorageExplicitlySet;
    
    private boolean objectWrapperExplicitlySet;
    private boolean templateExceptionHandlerExplicitlySet;
    private boolean attemptExceptionReporterExplicitlySet;
    private boolean logTemplateExceptionsExplicitlySet;
    private boolean wrapUncheckedExceptionsExplicitlySet;
    private boolean localeExplicitlySet;
    private boolean defaultEncodingExplicitlySet;
    private boolean timeZoneExplicitlySet;
    private boolean cFormatExplicitlySet;

    
    private HashMap/*<String, TemplateModel>*/ sharedVariables = new HashMap();

    /**
     * Needed so that it doesn't mater in what order do you call {@link #setSharedVaribles(Map)}
     * and {@link #setObjectWrapper(ObjectWrapper)}. When the user configures FreeMarker from Spring XML, he has no
     * control over the order, so it has to work on both ways.
     */
    private HashMap/*<String, Object>*/ rewrappableSharedVariables = null;
    
    private String defaultEncoding = getDefaultDefaultEncoding();
    private ConcurrentMap localeToCharsetMap = new ConcurrentHashMap();
    
    /**
     * Same as {@link #Configuration(Version) Configuration(Configuration.DEFAULT_INCOMPATIBLE_IMPROVEMENTS)}.
     * 
     * @deprecated Use {@link #Configuration(Version)} instead. Note that the version can be still modified later with
     *     {@link Configuration#setIncompatibleImprovements(Version)} (or
     *     {@link Configuration#setSettings(Properties)}).  
     */
    @Deprecated
    public Configuration() {
        this(DEFAULT_INCOMPATIBLE_IMPROVEMENTS);
    }

    /**
     * Creates a new instance and sets which of the non-backward-compatible bugfixes/improvements should be enabled.
     * Note that the specified versions corresponds to the {@code incompatible_improvements} configuration setting, and
     * can be changed later, with {@link #setIncompatibleImprovements(Version)} for example. 
     *
     * <p><b>About the "incompatible improvements" setting</b>
     *
     * <p>This setting value is the FreeMarker version number where the not 100% backward compatible bug fixes and
     * improvements that you want to enable were already implemented. In new projects you should set this to the fixed
     * FreeMarker version that you start the development with. In older projects it's also usually better to keep
     * this high, however you should check the changes activated (find them below), especially if not only the 3rd
     * version number (the micro version) of {@code incompatibleImprovements} is increased. Generally, as far as you
     * only increase the last version number of this setting, the changes are low risk. The default value is 2.3.0 to
     * maximize backward compatibility, but that value isn't recommended.
     * 
     * <p>Bugfixes and improvements that are fully backward compatible, also those that are important security fixes,
     * are enabled regardless of the incompatible improvements setting.
     *
     * <p>Do NOT ever use {@link #getVersion()} to set the "incompatible improvements". Always use a fixed value, like
     * {@link #VERSION_2_3_30}. Otherwise your application can break as you upgrade FreeMarker. (As of 2.3.30, doing
     * this will be logged as an error. As of 2.4.0, it will be probably disallowed, by throwing exception.)
     * 
     * <p>An important consequence of setting this setting is that now your application will check if the stated minimum
     * FreeMarker version requirement is met. Like if you set this setting to 2.3.22, but accidentally the application
     * is deployed with FreeMarker 2.3.21, then FreeMarker will fail, telling that a higher version is required. After
     * all, the fixes/improvements you have requested aren't available on a lower version.
     * 
     * <p>Note that as FreeMarker's minor (2nd) or major (1st) version number increments, it's possible that emulating
     * some of the old bugs will become unsupported, that is, even if you set this setting to a low value, it silently
     * wont bring back the old behavior anymore. Information about that will be present here.
     * 
     * <p>Currently the effects of this setting are:
     * <ul>
     *   <li><p>
     *     2.3.0: This is the lowest supported value, the version used in very old projects. This is the default in the
     *     FreeMarker 2.3.x series (the one used by the deprecated {@link #Configuration()} constructor) for maximum
     *     backward compatibility.
     *   </li>
     *   <li><p>
     *     2.3.19 (or higher): Bug fix: Wrong {@code #} tags were printed as static text instead of
     *     causing parsing error when there was no correct {@code #} or {@code @} tag earlier in the
     *     same template.
     *   </li>
     *   <li><p>
     *     2.3.20 (or higher): {@code ?html} will escape apostrophe-quotes just like {@code ?xhtml} does. Utilizing
     *     this is highly recommended, because otherwise if interpolations are used inside attribute values that use
     *     apostrophe-quotation (<code>&lt;foo bar='${val}'&gt;</code>) instead of plain quotation mark
     *     (<code>&lt;foo bar="${val}"&gt;</code>), they might produce HTML/XML that's not well-formed. Note that
     *     {@code ?html} didn't do this because long ago there was no cross-browser way of doing this, but it's not a
     *     concern anymore.
     *   </li>
     *   <li><p>
     *     2.3.21 (or higher):
     *     <ul>
     *       <li><p>
     *         The <em>default</em> of the {@code object_wrapper} setting ({@link #getObjectWrapper()}) changes from
     *         {@link ObjectWrapper#DEFAULT_WRAPPER} to another almost identical {@link DefaultObjectWrapper} singleton,
     *         returned by {@link DefaultObjectWrapperBuilder#build()}. The new default object wrapper's
     *         "incompatible improvements" version is set to the same as of the {@link Configuration}.
     *         See {@link BeansWrapper#BeansWrapper(Version)} for further details. Furthermore, the new default
     *         object wrapper doesn't allow changing its settings; setter methods throw {@link IllegalStateException}).
     *         (If anything tries to call setters on the old default in your application, that's a dangerous bug that
     *         won't remain hidden now. As the old default is a singleton too, potentially shared by independently
     *         developed components, most of them expects the out-of-the-box behavior from it (and the others are
     *         necessarily buggy). Also, then concurrency glitches can occur (and even pollute the class introspection
     *         cache) because the singleton is modified after publishing to other threads.)
     *         Furthermore the new default object wrapper shares class introspection cache with other
     *         {@link BeansWrapper}-s created with {@link BeansWrapperBuilder}, which has an impact as
     *         {@link BeansWrapper#clearClassIntrospectionCache()} will be disallowed; see more about it there.
     *       </li>
     *       <li><p>
     *          The {@code ?iso_...} built-ins won't show the time zone offset for {@link java.sql.Time} values anymore,
     *          because most databases store time values that aren't in any time zone, but just store hour, minute,
     *          second, and decimal second field values. If you still want to show the offset (like for PostgreSQL
     *          "time with time zone" columns you should), you can force showing the time zone offset by using
     *          {@code myTime?string.iso_fz} (and its other variants).
     *       </li>
     *       <li><p>{@code ?is_enumerable} correctly returns {@code false} for Java methods get from Java objects that
     *         are wrapped with {@link BeansWrapper} and its subclasses, like {@link DefaultObjectWrapper}. Although
     *         method values implement {@link TemplateSequenceModel} (because of a historical design quirk in
     *         {@link BeansWrapper}), trying to {@code #list} them will cause error, hence they aren't enumerable.
     *       </li>
     *       <li><p>
     *          {@code ?c} will return {@code "INF"}, {@code "-INF"} and {@code "NaN"} for positive/negative infinity
     *          and IEEE floating point Not-a-Number, respectively. These are the XML Schema compatible representations
     *          of these special values. Earlier it has returned what {@link DecimalFormat} did with US locale, none of
     *          which was understood by any (common) computer language.
     *       </li>
     *       <li><p>
     *          FTL hash literals that repeat keys now only have the key once with {@code ?keys}, and only has the last
     *          value associated to that key with {@code ?values}. This is consistent with the behavior of
     *          {@code hash[key]} and how maps work in Java.       
     *       </li>
     *       <li><p>In most cases (where FreeMarker is able to do that), for {@link TemplateLoader}-s that use
     *         {@link URLConnection}, {@code URLConnection#setUseCaches(boolean)} will called with {@code false},
     *         so that only FreeMarker will do caching, not the URL scheme's handler.
     *         See {@link URLTemplateLoader#setURLConnectionUsesCaches(Boolean)} for more details.
     *       </li>
     *       <li><p>
     *         The default of the {@code template_loader} setting ({@link Configuration#getTemplateLoader()}) changes
     *         to {@code null}, which means that FreeMarker will not find any templates. Earlier
     *         the default was a {@link FileTemplateLoader} that used the current directory as the root. This was
     *         dangerous and fragile as you usually don't have good control over what the current directory will be.
     *         Luckily, the old default almost never looked for the templates at the right place
     *         anyway, so pretty much all applications had to set the {@code template_loader} setting, so it's unlikely
     *         that changing the default breaks your application.
     *       </li>
     *       <li><p>
     *          Right-unlimited ranges become readable (like listable), so {@code <#list 1.. as i>...</#list>} works.
     *          Earlier they were only usable for slicing (like {@code hits[10..]}).
     *       </li>
     *       <li><p>
     *          Empty ranges return {@link Constants#EMPTY_SEQUENCE} instead of an empty {@link SimpleSequence}. This
     *          is in theory backward compatible, as the API only promises to give something that implements
     *          {@link TemplateSequenceModel}.
     *       </li>
     *       <li><p>
     *          Unclosed comments ({@code <#-- ...}) and {@code #noparse}-s won't be silently closed at the end of
     *          template anymore, but cause a parsing error instead.
     *       </li>
     *     </ul>
     *   </li>
     *   <li><p>
     *     2.3.22 (or higher):
     *     <ul>
     *       <li><p>
     *          {@link DefaultObjectWrapper} has some substantial changes with {@code incompatibleImprovements} 2.3.22;
     *          check them out at {@link DefaultObjectWrapper#DefaultObjectWrapper(Version)}. It's important to know
     *          that if you set the {@code object_wrapper} setting (to an other value than {@code "default"}), rather
     *          than leaving it on its default value, the {@code object_wrapper} won't inherit the
     *          {@code incompatibleImprovements} of the {@link Configuration}. In that case, if you want the 2.3.22
     *          improvements of {@link DefaultObjectWrapper}, you have to set it in the {@link DefaultObjectWrapper}
     *          object itself too! (Note that it's OK to use a {@link DefaultObjectWrapper} with a different
     *          {@code incompatibleImprovements} version number than that of the {@link Configuration}, if that's
     *          really what you want.)
     *       </li>
     *       <li><p>
     *          In templates, {@code .template_name} will <em>always</em> return the main (top level) template's name.
     *          It won't be affected by {@code #include} and {@code #nested} anymore. This is unintended, a bug with
     *          {@code incompatible_improvement} 2.3.22 (a consequence of the lower level fixing described in the next
     *          point). The old behavior of {@code .template_name} is restored if you set
     *          {@code incompatible_improvement} to 2.3.23 (while {@link Configurable#getParent()} of
     *          {@link Environment} keeps the changed behavior shown in the next point). 
     *       </li>
     *       <li><p>
     *          {@code #include} and {@code #nested} doesn't change the parent {@link Template} (see
     *          {@link Configurable#getParent()}) of the {@link Environment} anymore to the {@link Template} that's
     *          included or whose namespace {@code #nested} "returns" to. Thus, the parent of {@link Environment} will
     *          be now always the main {@link Template}. (The main {@link Template} is the {@link Template} whose
     *          {@code process} or {@code createProcessingEnvironment} method was called to initiate the output
     *          generation.) Note that apart from the effect on FTL's {@code .template_name} (see
     *          previous point), this should only matter if you have set settings directly on {@link Template} objects,
     *          and almost nobody does that. Also note that macro calls have never changed the {@link Environment}
     *          parent to the {@link Template} that contains the macro definition, so this mechanism was always broken.
     *          As now we consistently never change the parent, the behavior when calling macros didn't change.
     *       </li>
     *       <li><p>
     *          When using {@code freemarker.ext.servlet.FreemarkerServlet}:
     *          <ul>
     *             <li>
     *               <p>When using custom JSP tag libraries: Fixes bug where some kind of
     *               values, when put into the JSP <em>page</em> scope (via {@code #global} or via the JSP
     *               {@code PageContext} API) and later read back with the JSP {@code PageContext} API (typically in a
     *               custom JSP tag), might come back as FreeMarker {@link TemplateModel} objects instead of as objects
     *               with a standard Java type. Other Servlet scopes aren't affected. It's highly unlikely that
     *               something expects the presence of this bug. The affected values are of the FTL types listed below,
     *               and to trigger the bug, they either had to be created directly in the template (like as an FTL
     *               literal or with {@code ?date}/{@code time}/{@code datetime}), or you had to use
     *               {@link DefaultObjectWrapper} or {@link SimpleObjectWrapper} (or a subclass of them):
     *               
     *               <ul>
     *                 <li>FTL date/time/date-time values may came back as {@link SimpleDate}-s, now they come back as
     *                 {@link java.util.Date java.util.Date}-s instead.</li>
     *             
     *                 <li>FTL sequence values may came back as {@link SimpleSequence}-s, now they come back as
     *                 {@link java.util.List}-s as expected. This at least stands assuming that the
     *                 {@link Configuration#setSetting(String, String) object_wrapper} configuration setting is a
     *                 subclass of {@link BeansWrapper} (such as {@link DefaultObjectWrapper}, which is the default),
     *                 but that's practically always the case in applications that use FreeMarker's JSP extension
     *                 (otherwise it can still work, but it depends on the quality and capabilities of the
     *                 {@link ObjectWrapper} implementation).</li>
     *             
     *                 <li>FTL hash values may came back as {@link SimpleHash}-es, now they come back as
     *                 {@link java.util.Map}-s as expected (again, assuming that the object wrapper is a subclass of
     *                 {@link BeansWrapper}, like preferably {@link DefaultObjectWrapper}, which is also the default).
     *                 </li>
     *             
     *                 <li>FTL collection values may came back as {@link SimpleCollection}-s, now they come back as
     *                 {@link java.util.Collection}-s as expected (again, assuming that the object wrapper is a subclass
     *                 of {@link BeansWrapper}, like preferably {@link DefaultObjectWrapper}).</li>
     *               </ul>
     *             </li>
     *             <li><p>
     *               Initial {@code "["} in the {@code TemplatePath} init-param
     *               has special meaning; it's used for specifying multiple comma separated locations, like in
     *               {@code <param-value>[ WEB-INF/templates, classpath:com/example/myapp/templates ]</param-value>}
     *             </li>
     *             <li><p>
     *               Initial <code>"{"</code> in the {@code TemplatePath} init-param is reserved for future purposes, and
     *               thus will throw exception.
     *             </li>
     *          </ul>
     *       </li>
     *     </ul>
     *   </li>
     *   <li><p>
     *     2.3.23 (or higher):
     *     <ul>
     *       <li><p>
     *          Fixed a loophole in the implementation of the long existing parse-time rule that says that
     *          {@code #break}, in the FTL source code itself, must occur nested inside a breakable directive, such as
     *          {@code #list} or {@code #switch}. This check could be circumvented with {@code #macro} or
     *          {@code #function}, like this:
     *          {@code <#list 1..1 as x><#macro callMeLater><#break></#macro></#list><@callMeLater />}.
     *          After activating this fix, this will be a parse time error.
     *       </li>
     *       <li><p>
     *          If you have used {@code incompatible_improvements} 2.3.22 earlier, know that there the behavior of the
     *          {@code .template_name} special variable used in templates was accidentally altered, but now it's
     *          restored to be backward compatible with 2.3.0. (Ironically, the restored legacy behavior itself is
     *          broken when it comes to macro invocations, we just keep it for backward compatibility. If you need fixed
     *          behavior, use {@code .current_template_name} or {@code .main_template_name} instead.)
     *       </li>
     *     </ul>
     *   </li>
     *   <li><p>
     *     2.3.24 (or higher):
     *     <ul>
     *       <li><p>
     *          The default of the
     *          {@link #setRecognizeStandardFileExtensions(boolean) recognize_standard_file_extensions}
     *          setting changes to {@code true}, which means that templates whose name ends with {@code ".ftlh"} or
     *          {@code ".ftlx"} will automatically get {@link HTMLOutputFormat#INSTANCE} or
     *          {@link XMLOutputFormat#INSTANCE} output format respectively, in both cases with
     *          {@link #ENABLE_IF_DEFAULT_AUTO_ESCAPING_POLICY} {@link #setAutoEscapingPolicy(int) auto_escaping_policy}.
     *          These "file" extensions aren't case sensitive.
     *       </li>
     *       <li><p>
     *          In number format and date format strings (like in the {@code number_format} setting, or in templates in
     *          {@code n?string("0.##")}), an initial {@code '@'} has special meaning; they refer to a custom format
     *          with the name given after the {@code @} (see: {@link #setCustomNumberFormats(Map)},
     *          {@link #setCustomDateFormats(Map)}, {@link #setNumberFormat(String)}, and {@link #setDateTimeFormat}).
     *          If the custom format doesn't exist, that will be an error. To have a literal {@code @} as the first
     *          character in the output, it has to be written as {@code @@}. Again, all this only applies to the very
     *          first character of the format string, so {@code @} characters elsewhere must not be doubled. Also, if
     *          there are any custom formats defined, initial {@code '@'} will have the new meaning regardless of
     *          the value of the {@code incompatible_improvements} setting. So you don't need to set the
     *          {@code incompatible_improvements} only to use custom formats. 
     *       </li>
     *       <li><p>
     *          Expressions inside interpolations that were inside <em>string literal expressions</em>
     *          (not <code>${...}</code>-s in general), like in <code>&lt;#assign s="Hello ${name}!"&gt;</code>, has
     *          always used {@code incompatbileImprovement}-s 0 (2.3.0 in effect). Now it's fixed.
     *       </li>
     *       <li><p>
     *          {@link DefaultObjectWrapper} has some minor changes with {@code incompatibleImprovements} 2.3.24;
     *          check them out at {@link DefaultObjectWrapper#DefaultObjectWrapper(Version)}. It's important to know
     *          that if you set the {@code object_wrapper} setting (to an other value than {@code "default"}), rather
     *          than leaving it on its default value, the {@code object_wrapper} won't inherit the
     *          {@code incompatibleImprovements} of the {@link Configuration}. In that case, if you want the 2.3.24
     *          improvements of {@link DefaultObjectWrapper}, you have to set it in the {@link DefaultObjectWrapper}
     *          object itself too! (Note that it's OK to use a {@link DefaultObjectWrapper} with a different
     *          {@code incompatibleImprovements} version number than that of the {@link Configuration}, if that's
     *          really what you want.)
     *       </li>
     *       <li><p>
     *          Fixed bug: The {@code #import} directive meant to copy the library variable into a global variable if
     *          it's executed in the main namespace, but that haven't happened when the imported template was already
     *          imported earlier in another namespace. 
     *       </li>
     *       <li><p>
     *          {@code ?is_sequence} doesn't return {@code true} for Java methods wrapped by {@link BeansWrapper} and
     *          its subclasses (most notably {@link DefaultObjectWrapper}) anymore, as they only implement the
     *          {@code [index]} operator, but not {@code ?size}, which causes {@code <#list ...>} to fail among others.
     *          (They shouldn't implement either, but this is historical heritage.)
     *     </ul>
     *   </li>
     *   <li><p>
     *     2.3.25 (or higher):
     *     <ul>
     *       <li><p>
     *          When calling {@link Configurable#setAutoIncludes(List)} on a {@link Configuration}, it filters out
     *          duplicates from the list, similarly as repeatedly calling {@link Configurable#addAutoInclude(String)}
     *          would, hence avoiding repeated inclusions. Calling {@link Configurable#setAutoIncludes(List)} on other
     *          {@link Configurable}-s always do this filtering regardless of the incompatible improvements setting. 
     *     </ul>
     *   </li>
     *   <li><p>
     *     2.3.26 (or higher):
     *     <ul>
     *       <li><p>
     *          {@link BeansWrapper} and {@link DefaultObjectWrapper} now exposes Java 8 default methods (and the bean
     *          properties they define); see {@link BeansWrapper#BeansWrapper(Version)}. 
     *     </ul>
     *   </li>
     *   <li><p>
     *     2.3.27 (or higher):
     *     <ul>
     *       <li><p>
     *          {@link BeansWrapper} and {@link DefaultObjectWrapper} now prefers the non-indexed JavaBean property
     *          read method over the indexed read method when Java 8 exposes both;
     *          see {@link BeansWrapper#BeansWrapper(Version)}.
     *       <li><p>
     *          The following unchecked exceptions (but not their subclasses) will be wrapped into
     *          {@link TemplateException}-s when thrown during evaluating expressions or calling directives:
     *          {@link NullPointerException}, {@link ClassCastException}, {@link IndexOutOfBoundsException}, and
     *          {@link InvocationTargetException}. The goal of this is the same as of setting
     *          {@link #setWrapUncheckedExceptions(boolean) wrap_unchecked_exceptions} to {@code true} (see more there),
     *          but this is more backward compatible, as it avoids wrapping unchecked exceptions that the calling
     *          application is likely to catch specifically (like application-specific unchecked exceptions).
     *       <li><p>
     *          When the {@link Writer} returned by {@link TemplateTransformModel#getWriter(Writer, Map)} implements
     *          {@link TransformControl}, exceptions that are used internally by FreeMarker for flow control (for
     *          {@code <#return>}, {@code <#break>}, etc.) won't be passed to
     *          {@link TransformControl#onError(Throwable)} anymore. Earlier, if {@code onError} didn't rethrow the
     *          exception (though almost all implementation does), you couldn't use said directives inside the
     *          transformed block. It's very unlikely that user code is affected by this, partially because these aren't
     *          commonly implemented interfaces (especially not {@link TransformControl}), and because it's unlikely
     *          that templates utilize the the bug that's not fixed.
     *     </ul>
     *   </li>
     *   <li><p>
     *     2.3.28 (or higher):
     *     <ul>
     *       <li><p>When calling a macro or function (things defined in a template, not directly in Java) and the
     *           argument list contains {@code .current_template_name}, now it will correctly evaluate to the template
     *           that contains the call, rather than to the template that contains the macro or function definition.
     *           (Of course, the parameter default value expression is still evaluated in the context of the called
     *           macro or function.) Similarly, {@code .macro_caller_template_name} (which itself was added in 2.3.28),
     *           when used in a macro call argument, won't be incorrectly evaluated in the context of the called macro.
     *       <li><p>Fixed legacy parser glitch where a tag can be closed with an illegal {@code ]} (when it's not part
     *           of an expression) despite that the tag syntax is set to angle brackets. For example {@code <#if x]}
     *           worked just like {@code <#if x>}. Note that it doesn't affect the legal usage of {@code ]}, like
     *           {@code <#if x[0]>} works correctly without this fix as well. 
     *     </ul>
     *   </li>
     *   <li><p>
     *     2.3.31 (or higher):
     *     <ul>
     *       <li><p>When you set the {@code number_format} setting to {@code "computer"} (or you call
     *       {@link Environment#getCNumberFormat()}), the format now matches the behavior of {@code ?c}, when formatting
     *       infinite (positive and negative), and NaN. Matching the behavior of {@code ?c} was always the intent,
     *       but before this incompatible improvement, the {@code "computer"} format always behaved like {@code ?c}
     *       before Incompatible Improvements 2.3.21, where instead of INF, and NaN, the results used unicode characters
     *       U+221E, and U+FFFD.
     *     </ul>
     *   </li>
     *   <li><p>
     *     2.3.32 (or higher):
     *     <ul>
     *       <li><p>
     *         The number formatting of {@code ?c}, {@code ?cn} (and thus also of the {@code "c"}, and
     *         {@code "computer"} {@link Configurable#setNumberFormat(String) number_format}) changes, if the
     *         {@link #setCFormat(CFormat) c_format} setting was left on its default. The default of
     *         {@link #setCFormat(CFormat) c_format} changes to {@link JavaScriptOrJSONCFormat#INSTANCE}, from
     *         {@link LegacyCFormat#INSTANCE}, and that's what contains the changes:</p>
     *         <ul>
     *           <li><p>Changes affecting non-whole numbers, and whole numbers with over 100 digits:
     *             Formatting is now lossless, so it potentially shows much more decimals.
     *             It now uses exponential format (like 1.2E-7 instead of 0.00000012) for numbers whose absolute value
     *             is less than 1E-6 (0.000001), and for whole numbers whose absolute value is at least 1E101 (so over
     *             100 digits). It also uses exponential format for whole floating point
     *             ({@code double}/{@code Double}}, or {@code float}/{@code Float}) numbers, when their absolute value
     *             is too big for the floating point type to store them precisely (so if the intent was to store some
     *             ID-s, they are likely corrupted anyway, as the type skips some whole numbers).</p></li>
     *           <li><p>Changes affecting floating point infinity: Output changes from {@code INF} to {@code Infinity},
     *             which is the JavaScript and JSON syntax. If you generate XML with XSD-style number syntax (which uses
     *             {@code INF}), but you want the other number formatting changes (recommended), then set
     *             {@link #setCFormat(CFormat) c_format} to {@link XSCFormat#INSTANCE}/{@code "XS"}.</p></li>
     *         </ul>
     *       </li>
     *     </ul>
     *   </li>
<<<<<<< HEAD
     *   <li><p>
     *     2.3.33 (or higher):
     *     <ul>
     *       <li>{@link BeansWrapper} and {@link DefaultObjectWrapper} now wraps {@link Temporal}-s into
     *       {@link SimpleTemporal}. Before that, {@link Temporal}-s were treated as generic Java objects;
     *       see {@link BeansWrapper#BeansWrapper(Version)}.
     *     </ul>
=======
     *   <li>
     *       <p>
     *       2.3.33 (or higher):
     *       <ul>
     *           <li><p>Comparing strings is now way faster. If your template does lot of string comparisons, this can
     *           mean very significant speedup. We now use a simpler way of comparing strings, and because templates
     *           were only ever allowed equality comparisons between strings (not less-than, or greater-than), it's very
     *           unlikely to change the behavior of your templates. (Technically, what changes is that instead of using
     *           Java's localized {@link Collator}-s, we switch to a simple binary comparison after UNICODE NFKC
     *           normalization. So, in theory it's possible that for some locales two different but similarly looking
     *           characters were treated as equal by the collator, but will count as different now. But it's very
     *           unlikely that anyone wanted to depend on such fragile logic anyway. Note again that we still do UNICODE
     *           normalization, so combining characters won't break your comparison.)</p></li>
     *       </ul>
>>>>>>> 52992c34
     *   </li>
     * </ul>
     * 
     * @throws IllegalArgumentException
     *             If {@code incompatibleImmprovements} refers to a version that wasn't released yet when the currently
     *             used FreeMarker version was released, or is less than 2.3.0, or is {@code null}.
     * 
     * @since 2.3.21
     */
    public Configuration(Version incompatibleImprovements) {
        super(incompatibleImprovements);
        
        // We postpone this until here (rather that doing this in static initializer) for two reason:
        // - Class initialization errors are often not reported very well
        // - This way we avoid the error if FM isn't actually used
        checkFreeMarkerVersionClash();
        
        NullArgumentException.check("incompatibleImprovements", incompatibleImprovements);
        checkCurrentVersionNotRecycled(incompatibleImprovements);
        this.incompatibleImprovements = incompatibleImprovements;
        
        createTemplateCache();
        loadBuiltInSharedVariables();
    }

    private static void checkFreeMarkerVersionClash() {
        if (FM_24_DETECTED) {
            throw new RuntimeException("Clashing FreeMarker versions (" + VERSION + " and some post-2.3.x) detected: "
                    + "found post-2.3.x class " + FM_24_DETECTION_CLASS_NAME + ". You probably have two different "
                    + "freemarker.jar-s in the classpath.");
        }
    }
    
    private void createTemplateCache() {
        cache = new TemplateCache(
                getDefaultTemplateLoader(),
                getDefaultCacheStorage(),
                getDefaultTemplateLookupStrategy(),
                getDefaultTemplateNameFormat(),
                null,
                this);
        cache.clear(); // for fully BC behavior
        cache.setDelay(5000);
    }
    
    private void recreateTemplateCacheWith(
            TemplateLoader loader, CacheStorage storage,
            TemplateLookupStrategy templateLookupStrategy, TemplateNameFormat templateNameFormat,
            TemplateConfigurationFactory templateConfigurations) {
        TemplateCache oldCache = cache;
        cache = new TemplateCache(
                loader, storage, templateLookupStrategy, templateNameFormat, templateConfigurations, this);
        cache.clear(); // for fully BC behavior
        cache.setDelay(oldCache.getDelay());
        cache.setLocalizedLookup(localizedLookup);
    }
    
    private void recreateTemplateCache() {
        recreateTemplateCacheWith(cache.getTemplateLoader(), cache.getCacheStorage(),
                cache.getTemplateLookupStrategy(), cache.getTemplateNameFormat(),
                getTemplateConfigurations());
    }
    
    private TemplateLoader getDefaultTemplateLoader() {
        return createDefaultTemplateLoader(getIncompatibleImprovements(), getTemplateLoader());
    }

    static TemplateLoader createDefaultTemplateLoader(Version incompatibleImprovements) {
        return createDefaultTemplateLoader(incompatibleImprovements, null);
    }
    
    private static TemplateLoader createDefaultTemplateLoader(
            Version incompatibleImprovements, TemplateLoader existingTemplateLoader) {
        if (incompatibleImprovements.intValue() < _VersionInts.V_2_3_21) {
            if (existingTemplateLoader instanceof LegacyDefaultFileTemplateLoader) {
                return existingTemplateLoader;
            }
            try {
                return new LegacyDefaultFileTemplateLoader();
            } catch (Exception e) {
                CACHE_LOG.warn("Couldn't create legacy default TemplateLoader which accesses the current directory. "
                        + "(Use new Configuration(Configuration.VERSION_2_3_21) or higher to avoid this.)", e);
                return null;
            }
        } else {
            return null;
        }
    }
    
    private static class LegacyDefaultFileTemplateLoader extends FileTemplateLoader {

        public LegacyDefaultFileTemplateLoader() throws IOException {
            super();
        }
        
    }
    
    private TemplateLookupStrategy getDefaultTemplateLookupStrategy() {
        return getDefaultTemplateLookupStrategy(getIncompatibleImprovements());
    }
    
    static TemplateLookupStrategy getDefaultTemplateLookupStrategy(Version incompatibleImprovements) {
        return TemplateLookupStrategy.DEFAULT_2_3_0;
    }
    
    private TemplateNameFormat getDefaultTemplateNameFormat() {
        return getDefaultTemplateNameFormat(getIncompatibleImprovements());
    }
    
    static TemplateNameFormat getDefaultTemplateNameFormat(Version incompatibleImprovements) {
        return TemplateNameFormat.DEFAULT_2_3_0;
    }
    
    private CacheStorage getDefaultCacheStorage() {
        return createDefaultCacheStorage(getIncompatibleImprovements(), getCacheStorage()); 
    }
    
    static CacheStorage createDefaultCacheStorage(Version incompatibleImprovements, CacheStorage existingCacheStorage) {
        if (existingCacheStorage instanceof DefaultSoftCacheStorage) {
            return existingCacheStorage;
        }
        return new DefaultSoftCacheStorage(); 
    }
    
    static CacheStorage createDefaultCacheStorage(Version incompatibleImprovements) {
        return createDefaultCacheStorage(incompatibleImprovements, null); 
    }
    
    private static class DefaultSoftCacheStorage extends SoftCacheStorage {
        // Nothing to override
    }

    private TemplateExceptionHandler getDefaultTemplateExceptionHandler() {
        return getDefaultTemplateExceptionHandler(getIncompatibleImprovements());
    }

    private AttemptExceptionReporter getDefaultAttemptExceptionReporter() {
        return getDefaultAttemptExceptionReporter(getIncompatibleImprovements());
    }
    
    private boolean getDefaultLogTemplateExceptions() {
        return getDefaultLogTemplateExceptions(getIncompatibleImprovements());
    }

    private boolean getDefaultWrapUncheckedExceptions() {
        return getDefaultWrapUncheckedExceptions(getIncompatibleImprovements());
    }
    
    private ObjectWrapper getDefaultObjectWrapper() {
        return getDefaultObjectWrapper(getIncompatibleImprovements());
    }
    
    // Package visible as Configurable needs this to initialize the field defaults.
    static TemplateExceptionHandler getDefaultTemplateExceptionHandler(Version incompatibleImprovements) {
        return TemplateExceptionHandler.DEBUG_HANDLER;
    }

    // Package visible as Configurable needs this to initialize the field defaults.
    static AttemptExceptionReporter getDefaultAttemptExceptionReporter(Version incompatibleImprovements) {
        return AttemptExceptionReporter.LOG_ERROR_REPORTER;
    }
    
    // Package visible as Configurable needs this to initialize the field defaults.
    static boolean getDefaultLogTemplateExceptions(Version incompatibleImprovements) {
        return true;
    }

    // Package visible as Configurable needs this to initialize the field defaults.
    static boolean getDefaultWrapUncheckedExceptions(Version incompatibleImprovements) {
        return false;
    }
    
    @Override
    public Object clone() {
        try {
            Configuration copy = (Configuration) super.clone();
            copy.sharedVariables = new HashMap(sharedVariables);
            copy.localeToCharsetMap = new ConcurrentHashMap(localeToCharsetMap);
            copy.recreateTemplateCacheWith(
                    cache.getTemplateLoader(), cache.getCacheStorage(),
                    cache.getTemplateLookupStrategy(), cache.getTemplateNameFormat(),
                    cache.getTemplateConfigurations());
            return copy;
        } catch (CloneNotSupportedException e) {
            throw new BugException("Cloning failed", e);
        }
    }
    
    private void loadBuiltInSharedVariables() {
        sharedVariables.put("capture_output", new CaptureOutput());
        sharedVariables.put("compress", StandardCompress.INSTANCE);
        sharedVariables.put("html_escape", new HtmlEscape());
        sharedVariables.put("normalize_newlines", new NormalizeNewlines());
        sharedVariables.put("xml_escape", new XmlEscape());
    }
    
    /**
     * Loads a preset language-to-encoding map, similarly as if you have called
     * {@link #clearEncodingMap()} and then did multiple {@link #setEncoding(Locale, String)} calls.
     * It assumes the usual character encodings for most languages.
     * The previous content of the encoding map will be lost.
     * This default map currently contains the following mappings:
     * 
     * <table style="width: auto; border-collapse: collapse" border="1">
     *   <caption style="display: none">Preset language to encoding mapping</caption>
     *   <tr><td>ar</td><td>ISO-8859-6</td></tr>
     *   <tr><td>be</td><td>ISO-8859-5</td></tr>
     *   <tr><td>bg</td><td>ISO-8859-5</td></tr>
     *   <tr><td>ca</td><td>ISO-8859-1</td></tr>
     *   <tr><td>cs</td><td>ISO-8859-2</td></tr>
     *   <tr><td>da</td><td>ISO-8859-1</td></tr>
     *   <tr><td>de</td><td>ISO-8859-1</td></tr>
     *   <tr><td>el</td><td>ISO-8859-7</td></tr>
     *   <tr><td>en</td><td>ISO-8859-1</td></tr>
     *   <tr><td>es</td><td>ISO-8859-1</td></tr>
     *   <tr><td>et</td><td>ISO-8859-1</td></tr>
     *   <tr><td>fi</td><td>ISO-8859-1</td></tr>
     *   <tr><td>fr</td><td>ISO-8859-1</td></tr>
     *   <tr><td>hr</td><td>ISO-8859-2</td></tr>
     *   <tr><td>hu</td><td>ISO-8859-2</td></tr>
     *   <tr><td>is</td><td>ISO-8859-1</td></tr>
     *   <tr><td>it</td><td>ISO-8859-1</td></tr>
     *   <tr><td>iw</td><td>ISO-8859-8</td></tr>
     *   <tr><td>ja</td><td>Shift_JIS</td></tr>
     *   <tr><td>ko</td><td>EUC-KR</td></tr>    
     *   <tr><td>lt</td><td>ISO-8859-2</td></tr>
     *   <tr><td>lv</td><td>ISO-8859-2</td></tr>
     *   <tr><td>mk</td><td>ISO-8859-5</td></tr>
     *   <tr><td>nl</td><td>ISO-8859-1</td></tr>
     *   <tr><td>no</td><td>ISO-8859-1</td></tr>
     *   <tr><td>pl</td><td>ISO-8859-2</td></tr>
     *   <tr><td>pt</td><td>ISO-8859-1</td></tr>
     *   <tr><td>ro</td><td>ISO-8859-2</td></tr>
     *   <tr><td>ru</td><td>ISO-8859-5</td></tr>
     *   <tr><td>sh</td><td>ISO-8859-5</td></tr>
     *   <tr><td>sk</td><td>ISO-8859-2</td></tr>
     *   <tr><td>sl</td><td>ISO-8859-2</td></tr>
     *   <tr><td>sq</td><td>ISO-8859-2</td></tr>
     *   <tr><td>sr</td><td>ISO-8859-5</td></tr>
     *   <tr><td>sv</td><td>ISO-8859-1</td></tr>
     *   <tr><td>tr</td><td>ISO-8859-9</td></tr>
     *   <tr><td>uk</td><td>ISO-8859-5</td></tr>
     *   <tr><td>zh</td><td>GB2312</td></tr>
     *   <tr><td>zh_TW</td><td>Big5</td></tr>
     * </table>
     * 
     * @see #clearEncodingMap()
     * @see #setEncoding(Locale, String)
     * @see #setDefaultEncoding(String)
     */
    public void loadBuiltInEncodingMap() {
        localeToCharsetMap.clear();
        localeToCharsetMap.put("ar", "ISO-8859-6");
        localeToCharsetMap.put("be", "ISO-8859-5");
        localeToCharsetMap.put("bg", "ISO-8859-5");
        localeToCharsetMap.put("ca", "ISO-8859-1");
        localeToCharsetMap.put("cs", "ISO-8859-2");
        localeToCharsetMap.put("da", "ISO-8859-1");
        localeToCharsetMap.put("de", "ISO-8859-1");
        localeToCharsetMap.put("el", "ISO-8859-7");
        localeToCharsetMap.put("en", "ISO-8859-1");
        localeToCharsetMap.put("es", "ISO-8859-1");
        localeToCharsetMap.put("et", "ISO-8859-1");
        localeToCharsetMap.put("fi", "ISO-8859-1");
        localeToCharsetMap.put("fr", "ISO-8859-1");
        localeToCharsetMap.put("hr", "ISO-8859-2");
        localeToCharsetMap.put("hu", "ISO-8859-2");
        localeToCharsetMap.put("is", "ISO-8859-1");
        localeToCharsetMap.put("it", "ISO-8859-1");
        localeToCharsetMap.put("iw", "ISO-8859-8");
        localeToCharsetMap.put("ja", "Shift_JIS");
        localeToCharsetMap.put("ko", "EUC-KR");    
        localeToCharsetMap.put("lt", "ISO-8859-2");
        localeToCharsetMap.put("lv", "ISO-8859-2");
        localeToCharsetMap.put("mk", "ISO-8859-5");
        localeToCharsetMap.put("nl", "ISO-8859-1");
        localeToCharsetMap.put("no", "ISO-8859-1");
        localeToCharsetMap.put("pl", "ISO-8859-2");
        localeToCharsetMap.put("pt", "ISO-8859-1");
        localeToCharsetMap.put("ro", "ISO-8859-2");
        localeToCharsetMap.put("ru", "ISO-8859-5");
        localeToCharsetMap.put("sh", "ISO-8859-5");
        localeToCharsetMap.put("sk", "ISO-8859-2");
        localeToCharsetMap.put("sl", "ISO-8859-2");
        localeToCharsetMap.put("sq", "ISO-8859-2");
        localeToCharsetMap.put("sr", "ISO-8859-5");
        localeToCharsetMap.put("sv", "ISO-8859-1");
        localeToCharsetMap.put("tr", "ISO-8859-9");
        localeToCharsetMap.put("uk", "ISO-8859-5");
        localeToCharsetMap.put("zh", "GB2312");
        localeToCharsetMap.put("zh_TW", "Big5");
    }

    /**
     * Clears language-to-encoding map.
     * @see #loadBuiltInEncodingMap
     * @see #setEncoding
     */
    public void clearEncodingMap() {
        localeToCharsetMap.clear();
    }

    /**
     * Returns the default (singleton) Configuration object. Note that you can
     * create as many separate configurations as you wish; this global instance
     * is provided for convenience, or when you have no reason to use a separate
     * instance.
     * 
     * @deprecated The usage of the static singleton (the "default")
     * {@link Configuration} instance can easily cause erroneous, unpredictable
     * behavior. This is because multiple independent software components may use
     * FreeMarker internally inside the same application, so they will interfere
     * because of the common {@link Configuration} instance. Each such component
     * should use its own private {@link Configuration} object instead, that it
     * typically creates with <code>new Configuration()</code> when the component
     * is initialized.
     */
    @Deprecated
    static public Configuration getDefaultConfiguration() {
        Configuration defaultConfig = Configuration.defaultConfig;
        if (defaultConfig == null) {
            synchronized (defaultConfigLock) {
                defaultConfig = Configuration.defaultConfig;
                if (defaultConfig == null) {
                    defaultConfig = new Configuration();
                    Configuration.defaultConfig = defaultConfig; 
                }
            }
        }
        return defaultConfig;
    }

    /**
     * Sets the Configuration object that will be retrieved from future calls
     * to {@link #getDefaultConfiguration()}.
     * 
     * @deprecated Using the "default" {@link Configuration} instance can
     * easily lead to erroneous, unpredictable behaviour.
     * See more {@link Configuration#getDefaultConfiguration() here...}.
     */
    @Deprecated
    static public void setDefaultConfiguration(Configuration config) {
        synchronized (defaultConfigLock) {
            defaultConfig = config;
        }
    }
    
    /**
     * Sets a {@link TemplateLoader} that is used to look up and load templates;
     * as a side effect the template cache will be emptied (unless the new and the old values are the same).
     * By providing your own {@link TemplateLoader} implementation, you can load templates from whatever kind of
     * storages, like from relational databases, NoSQL-storages, etc.
     * 
     * <p>Convenience methods exists to install commonly used loaders, instead of using this method:
     * {@link #setClassForTemplateLoading(Class, String)}, 
     * {@link #setClassLoaderForTemplateLoading(ClassLoader, String)}, 
     * {@link #setDirectoryForTemplateLoading(File)}, and
     * {@link #setServletContextForTemplateLoading(Object, String)}.
     * 
     * <p>You can chain several {@link TemplateLoader}-s together with {@link MultiTemplateLoader}.
     * 
     * <p>Default value: You should always set the template loader instead of relying on the default value.
     * (But if you still care what it is, before "incompatible improvements" 2.3.21 it's a {@link FileTemplateLoader}
     * that uses the current directory as its root; as it's hard tell what that directory will be, it's not very useful
     * and dangerous. Starting with "incompatible improvements" 2.3.21 the default is {@code null}.)   
     */
    public void setTemplateLoader(TemplateLoader templateLoader) {
        // "synchronized" is removed from the API as it's not safe to set anything after publishing the Configuration
        synchronized (this) {
            if (cache.getTemplateLoader() != templateLoader) {
                recreateTemplateCacheWith(templateLoader, cache.getCacheStorage(),
                        cache.getTemplateLookupStrategy(), cache.getTemplateNameFormat(),
                        cache.getTemplateConfigurations());
            }
            templateLoaderExplicitlySet = true;
        }
    }
    
    /**
     * Resets the setting to its default, as if it was never set. This means that when you change the
     * {@code incompatibe_improvements} setting later, the default will also change as appropriate. Also 
     * {@link #isTemplateLoaderExplicitlySet()} will return {@code false}.
     * 
     * @since 2.3.22
     */
    public void unsetTemplateLoader() {
        if (templateLoaderExplicitlySet) {
            setTemplateLoader(getDefaultTemplateLoader());
            templateLoaderExplicitlySet = false;
        }
    }

    /**
     * Tells if {@link #setTemplateLoader(TemplateLoader)} (or equivalent) was already called on this instance.
     * 
     * @since 2.3.22
     */
    public boolean isTemplateLoaderExplicitlySet() {
        return templateLoaderExplicitlySet;
    }

    /**
     * The getter pair of {@link #setTemplateLoader(TemplateLoader)}.
     */
    public TemplateLoader getTemplateLoader() {
        if (cache == null) {
            return null;
        }
        return cache.getTemplateLoader();
    }
    
    /**
     * Sets the {@link TemplateLookupStrategy} that is used to look up templates based on the requested name; as a side
     * effect the template cache will be emptied. The default value is {@link TemplateLookupStrategy#DEFAULT_2_3_0}.
     * 
     * @since 2.3.22
     */
    public void setTemplateLookupStrategy(TemplateLookupStrategy templateLookupStrategy) {
        if (cache.getTemplateLookupStrategy() != templateLookupStrategy) {
            recreateTemplateCacheWith(cache.getTemplateLoader(), cache.getCacheStorage(),
                    templateLookupStrategy, cache.getTemplateNameFormat(),
                    cache.getTemplateConfigurations());
        }
        templateLookupStrategyExplicitlySet = true;
    }

    /**
     * Resets the setting to its default, as if it was never set. This means that when you change the
     * {@code incompatibe_improvements} setting later, the default will also change as appropriate. Also 
     * {@link #isTemplateLookupStrategyExplicitlySet()} will return {@code false}.
     * 
     * @since 2.3.22
     */
    public void unsetTemplateLookupStrategy() {
        if (templateLookupStrategyExplicitlySet) {
            setTemplateLookupStrategy(getDefaultTemplateLookupStrategy());
            templateLookupStrategyExplicitlySet = false;
        }
    }
    
    /**
     * Tells if {@link #setTemplateLookupStrategy(TemplateLookupStrategy)} (or equivalent) was already called on this
     * instance.
     * 
     * @since 2.3.22
     */
    public boolean isTemplateLookupStrategyExplicitlySet() {
        return templateLookupStrategyExplicitlySet;
    }
    
    /**
     * The getter pair of {@link #setTemplateLookupStrategy(TemplateLookupStrategy)}.
     */
    public TemplateLookupStrategy getTemplateLookupStrategy() {
        if (cache == null) {
            return null;
        }
        return cache.getTemplateLookupStrategy();
    }
    
    /**
     * Sets the template name format used. The default is {@link TemplateNameFormat#DEFAULT_2_3_0}, while the
     * recommended value for new projects is {@link TemplateNameFormat#DEFAULT_2_4_0}.
     * 
     * @since 2.3.22
     */
    public void setTemplateNameFormat(TemplateNameFormat templateNameFormat) {
        if (cache.getTemplateNameFormat() != templateNameFormat) {
            recreateTemplateCacheWith(cache.getTemplateLoader(), cache.getCacheStorage(),
                    cache.getTemplateLookupStrategy(), templateNameFormat,
                    cache.getTemplateConfigurations());
        }
        templateNameFormatExplicitlySet = true;
    }

    /**
     * Resets the setting to its default, as if it was never set. This means that when you change the
     * {@code incompatibe_improvements} setting later, the default will also change as appropriate. Also 
     * {@link #isTemplateNameFormatExplicitlySet()} will return {@code false}.
     * 
     * @since 2.3.22
     */
    public void unsetTemplateNameFormat() {
        if (templateNameFormatExplicitlySet) {
            setTemplateNameFormat(getDefaultTemplateNameFormat());
            templateNameFormatExplicitlySet = false;
        }
    }
    
    /**
     * Tells if {@link #setTemplateNameFormat(TemplateNameFormat)} (or equivalent) was already called on this instance.
     * 
     * @since 2.3.22
     */
    public boolean isTemplateNameFormatExplicitlySet() {
        return templateNameFormatExplicitlySet;
    }

    /**
     * The getter pair of {@link #setTemplateNameFormat(TemplateNameFormat)}.
     */
    public TemplateNameFormat getTemplateNameFormat() {
        if (cache == null) {
            return null;
        }
        return cache.getTemplateNameFormat();
    }
    
    /**
     * Sets a {@link TemplateConfigurationFactory} that will configure individual templates where their settings differ
     * from those coming from the common {@link Configuration} object. A typical use case for that is specifying the
     * {@link TemplateConfiguration#setOutputFormat(OutputFormat) outputFormat} for templates based on their file
     * extension or parent directory.
     * 
     * <p>
     * Note that the settings suggested by standard file extensions are stronger than that you set here. See
     * {@link #setRecognizeStandardFileExtensions(boolean)} for more information about standard file extensions.
     * 
     * <p>See "Template configurations" in the FreeMarker Manual for examples.
     * 
     * @since 2.3.24
     */
    public void setTemplateConfigurations(TemplateConfigurationFactory templateConfigurations) {
        if (cache.getTemplateConfigurations() != templateConfigurations) {
            if (templateConfigurations != null) {
                templateConfigurations.setConfiguration(this);
            }
            recreateTemplateCacheWith(cache.getTemplateLoader(), cache.getCacheStorage(),
                    cache.getTemplateLookupStrategy(), cache.getTemplateNameFormat(),
                    templateConfigurations);
        }
    }
    
    /**
     * The getter pair of {@link #setTemplateConfigurations(TemplateConfigurationFactory)}.
     */
    public TemplateConfigurationFactory getTemplateConfigurations() {
        if (cache == null) {
            return null;
        }
        return cache.getTemplateConfigurations();
    }

    /**
     * Sets the {@link CacheStorage} used for caching {@link Template}-s;
     * the earlier content of the template cache will be dropt.
     * 
     * The default is a {@link SoftCacheStorage}. If the total size of the {@link Template}
     * objects is significant but most templates are used rarely, using a
     * {@link MruCacheStorage} instead might be advisable. If you don't want caching at
     * all, use {@link freemarker.cache.NullCacheStorage} (you can't use {@code null}).
     * 
     * <p>Note that setting the cache storage will re-create the template cache, so
     * all its content will be lost.
     */
    public void setCacheStorage(CacheStorage cacheStorage) {
        // "synchronized" is removed from the API as it's not safe to set anything after publishing the Configuration
        synchronized (this) {
            if (getCacheStorage() != cacheStorage) {
                recreateTemplateCacheWith(cache.getTemplateLoader(), cacheStorage,
                        cache.getTemplateLookupStrategy(), cache.getTemplateNameFormat(),
                        cache.getTemplateConfigurations());
            }
            cacheStorageExplicitlySet = true;
        }
    }
    
    /**
     * Resets the setting to its default, as if it was never set. This means that when you change the
     * {@code incompatibe_improvements} setting later, the default will also change as appropriate. Also 
     * {@link #isCacheStorageExplicitlySet()} will return {@code false}.
     * 
     * @since 2.3.22
     */
    public void unsetCacheStorage() {
        if (cacheStorageExplicitlySet) {
            setCacheStorage(getDefaultCacheStorage());
            cacheStorageExplicitlySet = false;
        }
    }
    
    /**
     * Tells if {@link #setCacheStorage(CacheStorage)} (or equivalent) was already called on this instance.
     * 
     * @since 2.3.22
     */
    public boolean isCacheStorageExplicitlySet() {
        return cacheStorageExplicitlySet;
    }
    
    /**
     * The getter pair of {@link #setCacheStorage(CacheStorage)}.
     * 
     * @since 2.3.20
     */
    public CacheStorage getCacheStorage() {
        // "synchronized" is removed from the API as it's not safe to set anything after publishing the Configuration
        synchronized (this) {
            if (cache == null) {
                return null;
            }
            return cache.getCacheStorage();
        }
    }

    /**
     * Sets the file system directory from which to load templates. This is equivalent to
     * {@code setTemplateLoader(new FileTemplateLoader(dir))}, so see
     * {@link FileTemplateLoader#FileTemplateLoader(File)} for more details.
     * 
     * <p>
     * Note that FreeMarker can load templates from non-file-system sources too. See
     * {@link #setTemplateLoader(TemplateLoader)} from more details.
     * 
     * <p>
     * Note that this shouldn't be used for loading templates that are coming from a WAR; use
     * {@link #setServletContextForTemplateLoading(Object, String)} then. Servlet containers might not unpack the WAR
     * file, in which case you clearly can't access the contained files via {@link File}. Even if the WAR is unpacked,
     * the servlet container might not expose the location as a {@link File}.
     * {@link #setServletContextForTemplateLoading(Object, String)} on the other hand will work in all these cases.
     */
    public void setDirectoryForTemplateLoading(File dir) throws IOException {
        TemplateLoader tl = getTemplateLoader();
        if (tl instanceof FileTemplateLoader) {
            String path = ((FileTemplateLoader) tl).baseDir.getCanonicalPath();
            if (path.equals(dir.getCanonicalPath()))
                return;
        }
        setTemplateLoader(new FileTemplateLoader(dir));
    }

    /**
     * Sets the servlet context from which to load templates.
     * This is equivalent to {@code setTemplateLoader(new WebappTemplateLoader(sctxt, path))}
     * or {@code setTemplateLoader(new WebappTemplateLoader(sctxt))} if {@code path} was
     * {@code null}, so see {@code freemarker.cache.WebappTemplateLoader} for more details.
     * 
     * @param servletContext the {@code javax.servlet.ServletContext} object. (The declared type is {@link Object}
     *        to prevent class loading error when using FreeMarker in an environment where
     *        there's no servlet classes available.)
     * @param path the path relative to the ServletContext.
     *
     * @see #setTemplateLoader(TemplateLoader)
     */
    public void setServletContextForTemplateLoading(Object servletContext, String path) {
        try {
            // Don't introduce linking-time dependency on servlets
            final Class webappTemplateLoaderClass = ClassUtil.forName("freemarker.cache.WebappTemplateLoader");
            
            // Don't introduce linking-time dependency on servlets
            final Class servletContextClass = ClassUtil.forName("javax.servlet.ServletContext");
            
            final Class[] constructorParamTypes;
            final Object[] constructorParams;
            if (path == null) {
                constructorParamTypes = new Class[] { servletContextClass };
                constructorParams = new Object[] { servletContext };
            } else {
                constructorParamTypes = new Class[] { servletContextClass, String.class };
                constructorParams = new Object[] { servletContext, path };
            }
            
            setTemplateLoader( (TemplateLoader)
                    webappTemplateLoaderClass
                            .getConstructor(constructorParamTypes)
                                    .newInstance(constructorParams));
        } catch (Exception e) {
            throw new BugException(e);
        }
    }

    /**
     * Sets the class whose {@link Class#getResource(String)} method will be used to load templates, from the inside the
     * package specified. See {@link ClassTemplateLoader#ClassTemplateLoader(Class, String)} for more details.
     * 
     * @param basePackagePath
     *            Separate steps with {@code "/"}, not {@code "."}, and note that it matters if this starts with
     *            {@code /} or not. See {@link ClassTemplateLoader#ClassTemplateLoader(Class, String)} for more details.
     * 
     * @see #setClassLoaderForTemplateLoading(ClassLoader, String)
     * @see #setTemplateLoader(TemplateLoader)
     */
    public void setClassForTemplateLoading(Class resourceLoaderClass, String basePackagePath) {
        setTemplateLoader(new ClassTemplateLoader(resourceLoaderClass, basePackagePath));
    }
    
    /**
     * Sets the {@link ClassLoader} whose {@link ClassLoader#getResource(String)} method will be used to load templates,
     * from the inside the package specified. See {@link ClassTemplateLoader#ClassTemplateLoader(Class, String)} for
     * more details.
     * 
     * @param basePackagePath
     *            Separate steps with {@code "/"}, not {@code "."}. See
     *            {@link ClassTemplateLoader#ClassTemplateLoader(Class, String)} for more details.
     * 
     * @see #setClassForTemplateLoading(Class, String)
     * @see #setTemplateLoader(TemplateLoader)
     * 
     * @since 2.3.22
     */
    public void setClassLoaderForTemplateLoading(ClassLoader classLoader, String basePackagePath) {
        setTemplateLoader(new ClassTemplateLoader(classLoader, basePackagePath));
    }

    /**
     * Sets the time in seconds that must elapse before checking whether there is a newer version of a template "file"
     * than the cached one.
     * 
     * <p>
     * Historical note: Despite what the API documentation said earlier, this method is <em>not</em> thread-safe. While
     * it works well on most hardware, it's not guaranteed that FreeMarker will see the update in all threads, and
     * theoretically it's also possible that it will see a value that's a binary mixture of the new and the old one.
     * 
     * @deprecated Use {@link #setTemplateUpdateDelayMilliseconds(long)} instead, because the time granularity of this method
     *             is often misunderstood to be milliseconds.
     */
    @Deprecated
    public void setTemplateUpdateDelay(int seconds) {
        cache.setDelay(1000L * seconds);
    }

    /**
     * Sets the time in milliseconds that must elapse before checking whether there is a newer version of a template
     * "file" than the cached one. Defaults to 5000 ms.
     * 
     * <p>
     * When you get a template via {@link #getTemplate(String)} (or some of its overloads). FreeMarker will try to get
     * the template from the template cache. If the template is found, and at least this amount of time was elapsed
     * since the template last modification date was checked, FreeMarker will re-check the last modification date (this
     * could mean I/O), possibly reloading the template and updating the cache as a consequence (can mean even more
     * I/O). The {@link #getTemplate(String)} (or some of its overloads) call will only return after this all is
     * done, so it will return the fresh template.
     * 
     * @since 2.3.23
     */
    public void setTemplateUpdateDelayMilliseconds(long millis) {
        cache.setDelay(millis);
    }
    
    /**
     * The getter pair of {@link #setTemplateUpdateDelayMilliseconds(long)}.
     * 
     * @since 2.3.23
     */
    public long getTemplateUpdateDelayMilliseconds() {
        return cache.getDelay();
    }
    
    /**
     * Sets whether directives such as {@code if}, {@code else}, etc must be written as {@code #if}, {@code #else}, etc.
     * Defaults to {@code true}.
     * 
     * <p>When this is {@code true},
     * any tag not starting with &lt;# or &lt;/# or &lt;@ or &lt;/@ is considered as plain text
     * and will go to the output as is. Tag starting with &lt;# or &lt;/# must
     * be valid FTL tag, or else the template is invalid (i.e. &lt;#noSuchDirective&gt;
     * is an error).
     * 
     * @deprecated Only {@code true} (the default) value will be supported sometimes in the future.
     */
    @Deprecated
    public void setStrictSyntaxMode(boolean b) {
        strictSyntax = b;
    }

    @Override
    public void setObjectWrapper(ObjectWrapper objectWrapper) {
        ObjectWrapper prevObjectWrapper = getObjectWrapper();
        super.setObjectWrapper(objectWrapper);
        objectWrapperExplicitlySet = true;
        if (objectWrapper != prevObjectWrapper) {
            try {
                setSharedVariablesFromRewrappableSharedVariables();
            } catch (TemplateModelException e) {
                throw new RuntimeException(
                        "Failed to re-wrap earliearly set shared variables with the newly set object wrapper",
                        e);
            }
        }
    }
    
    /**
     * Resets the setting to its default, as if it was never set. This means that when you change the
     * {@code incompatibe_improvements} setting later, the default will also change as appropriate. Also 
     * {@link #isObjectWrapperExplicitlySet()} will return {@code false}.
     * 
     * @since 2.3.22
     */
    public void unsetObjectWrapper() {
        if (objectWrapperExplicitlySet) {
            setObjectWrapper(getDefaultObjectWrapper());
            objectWrapperExplicitlySet = false;
        }
    }
    
    /**
     * Tells if {@link #setObjectWrapper(ObjectWrapper)} (or equivalent) was already called on this instance.
     * 
     * @since 2.3.22
     */
    public boolean isObjectWrapperExplicitlySet() {
        return objectWrapperExplicitlySet;
    }
    
    @Override
    public void setLocale(Locale locale) {
        super.setLocale(locale);
        localeExplicitlySet = true;
    }
    
    /**
     * Resets the setting to its default, as if it was never set.
     * 
     * @since 2.3.26
     */
    public void unsetLocale() {
        if (localeExplicitlySet) {
            setLocale(getDefaultLocale());
            localeExplicitlySet = false;
        }
    }
    
    /**
     * Tells if {@link #setLocale(Locale)} (or equivalent) was already called on this instance, or it just holds the
     * default value.
     * 
     * @since 2.3.26
     */
    public boolean isLocaleExplicitlySet() {
        return localeExplicitlySet;
    }
    
    static Locale getDefaultLocale() {
        return Locale.getDefault();
    }
    
    @Override
    public void setTimeZone(TimeZone timeZone) {
        super.setTimeZone(timeZone);
        timeZoneExplicitlySet = true;
    }
    
    /**
     * Resets the setting to its default, as if it was never set.
     * 
     * @since 2.3.26
     */
    public void unsetTimeZone() {
        if (timeZoneExplicitlySet) {
            setTimeZone(getDefaultTimeZone());
            timeZoneExplicitlySet = false;
        }
    }
    
    /**
     * Tells if {@link #setTimeZone(TimeZone)} (or equivalent) was already called on this instance, or it just holds the
     * default value.
     * 
     * @since 2.3.26
     */
    public boolean isTimeZoneExplicitlySet() {
        return timeZoneExplicitlySet;
    }
    
    static TimeZone getDefaultTimeZone() {
        return TimeZone.getDefault();
    }

    @Override
    public void setTemplateExceptionHandler(TemplateExceptionHandler templateExceptionHandler) {
        super.setTemplateExceptionHandler(templateExceptionHandler);
        templateExceptionHandlerExplicitlySet = true;
    }

    /**
     * Resets the setting to its default, as if it was never set. This means that when you change the
     * {@code incompatibe_improvements} setting later, the default will also change as appropriate. Also 
     * {@link #isTemplateExceptionHandlerExplicitlySet()} will return {@code false}.
     * 
     * @since 2.3.22
     */
    public void unsetTemplateExceptionHandler() {
        if (templateExceptionHandlerExplicitlySet) {
            setTemplateExceptionHandler(getDefaultTemplateExceptionHandler());
            templateExceptionHandlerExplicitlySet = false;
        }
    }
    
    /**
     * Tells if {@link #setTemplateExceptionHandler(TemplateExceptionHandler)} (or equivalent) was already called on
     * this instance.
     * 
     * @since 2.3.22
     */
    public boolean isTemplateExceptionHandlerExplicitlySet() {
        return templateExceptionHandlerExplicitlySet;
    }
    
    @Override
    public void setAttemptExceptionReporter(AttemptExceptionReporter attemptExceptionReporter) {
        super.setAttemptExceptionReporter(attemptExceptionReporter);
        attemptExceptionReporterExplicitlySet = true;
    }

    /**
     * Resets the setting to its default, as if it was never set. This means that when you change the
     * {@code incompatibe_improvements} setting later, the default will also change as appropriate. Also 
     * {@link #isAttemptExceptionReporterExplicitlySet()} will return {@code false}.
     * 
     * @since 2.3.27
     */
    public void unsetAttemptExceptionReporter() {
        if (attemptExceptionReporterExplicitlySet) {
            setAttemptExceptionReporter(getDefaultAttemptExceptionReporter());
            attemptExceptionReporterExplicitlySet = false;
        }
    }
    
    /**
     * Tells if {@link #setAttemptExceptionReporter(AttemptExceptionReporter)} (or equivalent) was already called on
     * this instance.
     * 
     * @since 2.3.27
     */
    public boolean isAttemptExceptionReporterExplicitlySet() {
        return attemptExceptionReporterExplicitlySet;
    }    
    
    /**
     * {@inheritDoc}
     * 
     * @since 2.3.22
     */
    @Override
    public void setLogTemplateExceptions(boolean value) {
        super.setLogTemplateExceptions(value);
        logTemplateExceptionsExplicitlySet = true;
    }

    /**
     * Resets the setting to its default, as if it was never set. This means that when you change the
     * {@code incompatibe_improvements} setting later, the default will also change as appropriate. Also 
     * {@link #isTemplateExceptionHandlerExplicitlySet()} will return {@code false}.
     * 
     * @since 2.3.22
     */
    public void unsetLogTemplateExceptions() {
        if (logTemplateExceptionsExplicitlySet) {
            setLogTemplateExceptions(getDefaultLogTemplateExceptions());
            logTemplateExceptionsExplicitlySet = false;
        }
    }
    
    /**
     * Tells if {@link #setLogTemplateExceptions(boolean)} (or equivalent) was already called on this instance.
     * 
     * @since 2.3.22
     */
    public boolean isLogTemplateExceptionsExplicitlySet() {
        return logTemplateExceptionsExplicitlySet;
    }

    /**
     * {@inheritDoc}
     * 
     * @since 2.3.27
     */
    @Override
    public void setWrapUncheckedExceptions(boolean value) {
        super.setWrapUncheckedExceptions(value);
        wrapUncheckedExceptionsExplicitlySet = true;
    }
    
    /**
     * @since 2.3.27
     */
    public void unsetWrapUncheckedExceptions() {
        if (wrapUncheckedExceptionsExplicitlySet) {
            setWrapUncheckedExceptions(getDefaultWrapUncheckedExceptions());
            wrapUncheckedExceptionsExplicitlySet = false;
        }
    }
    
    /**
     * Tells if {@link #setWrapUncheckedExceptions} (or equivalent) was already called on this instance.
     * 
     * @since 2.3.27
     */
    public boolean isWrapUncheckedExceptionsExplicitlySet() {
        return wrapUncheckedExceptionsExplicitlySet;
    }
    
    /**
     * The getter pair of {@link #setStrictSyntaxMode}.
     */
    @Override
    public boolean getStrictSyntaxMode() {
        return strictSyntax;
    }

    /**
     * Use {@link #Configuration(Version)} instead if possible; see the meaning of the parameter there.
     * 
     * <p>Do NOT ever use {@link #getVersion()} to set the "incompatible improvements". Always use a fixed value, like
     * {@link #VERSION_2_3_30}. Otherwise your application can break as you upgrade FreeMarker. (As of 2.3.30, doing
     * this will be logged as an error. As of 2.4.0, it will be probably disallowed, by throwing exception.)
     * 
     * <p>If the default value of a setting depends on the {@code incompatibleImprovements} and the value of that setting
     * was never set in this {@link Configuration} object through the public API, its value will be set to the default
     * value appropriate for the new {@code incompatibleImprovements}. (This adjustment of a setting value doesn't
     * count as setting that setting, so setting {@code incompatibleImprovements} for multiple times also works as
     * expected.) Note that if the {@code template_loader} have to be changed because of this, the template cache will
     * be emptied.
     * 
     * @throws IllegalArgumentException
     *             If {@code incompatibleImmprovements} refers to a version that wasn't released yet when the currently
     *             used FreeMarker version was released, or is less than 2.3.0, or is {@code null}.
     * 
     * @since 2.3.20
     */
    public void setIncompatibleImprovements(Version incompatibleImprovements) {
        _TemplateAPI.checkVersionNotNullAndSupported(incompatibleImprovements);
        
        if (!this.incompatibleImprovements.equals(incompatibleImprovements)) {
            checkCurrentVersionNotRecycled(incompatibleImprovements);

            this.incompatibleImprovements = incompatibleImprovements;
            
            if (!templateLoaderExplicitlySet) {
                templateLoaderExplicitlySet = true; 
                unsetTemplateLoader();
            }

            if (!templateLookupStrategyExplicitlySet) {
                templateLookupStrategyExplicitlySet = true;
                unsetTemplateLookupStrategy();
            }
            
            if (!templateNameFormatExplicitlySet) {
                templateNameFormatExplicitlySet = true;
                unsetTemplateNameFormat();
            }
            
            if (!cacheStorageExplicitlySet) {
                cacheStorageExplicitlySet = true;
                unsetCacheStorage();
            }
            
            if (!templateExceptionHandlerExplicitlySet) {
                templateExceptionHandlerExplicitlySet = true;
                unsetTemplateExceptionHandler();
            }

            if (!attemptExceptionReporterExplicitlySet) {
                attemptExceptionReporterExplicitlySet = true;
                unsetAttemptExceptionReporter();
            }
            
            if (!logTemplateExceptionsExplicitlySet) {
                logTemplateExceptionsExplicitlySet = true;
                unsetLogTemplateExceptions();
            }

            if (!cFormatExplicitlySet) {
                cFormatExplicitlySet = true;
                unsetCFormat();
            }

            if (!wrapUncheckedExceptionsExplicitlySet) {
                wrapUncheckedExceptionsExplicitlySet = true;
                unsetWrapUncheckedExceptions();
            }
            
            if (!objectWrapperExplicitlySet) {
                objectWrapperExplicitlySet = true;
                unsetObjectWrapper();
            }
            
            recreateTemplateCache();
        }
    }

    private static void checkCurrentVersionNotRecycled(Version incompatibleImprovements) {
        _TemplateAPI.checkCurrentVersionNotRecycled(
                incompatibleImprovements,
                "freemarker.configuration", "Configuration");
    }

    /**
     * @see #setIncompatibleImprovements(Version)
     * @return Never {@code null}. 
     * @since 2.3.20
     */
    @Override
    public Version getIncompatibleImprovements() {
        return incompatibleImprovements;
    }
    
    /**
     * @deprecated Use {@link #Configuration(Version)}, or
     *    as last chance, {@link #setIncompatibleImprovements(Version)} instead.
     */
    @Deprecated
    public void setIncompatibleEnhancements(String version) {
        setIncompatibleImprovements(new Version(version));
    }
    
    /**
     * @deprecated Use {@link #getIncompatibleImprovements()} instead.
     */
    @Deprecated
    public String getIncompatibleEnhancements() {
        return incompatibleImprovements.toString();
    }
    
    /**
     * @deprecated Use {@link #getIncompatibleImprovements()} instead.
     */
    @Deprecated
    public int getParsedIncompatibleEnhancements() {
        return getIncompatibleImprovements().intValue();
    }
    
    /**
     * Sets whether the FTL parser will try to remove
     * superfluous white-space around certain FTL tags.
     */
    public void setWhitespaceStripping(boolean b) {
        whitespaceStripping = b;
    }

    /**
     * Gets whether the FTL parser will try to remove
     * superfluous white-space around certain FTL tags.
     *
     * @see #setWhitespaceStripping
     */
    @Override
    public boolean getWhitespaceStripping() {
        return whitespaceStripping;
    }

    /**
     * Sets when auto-escaping should be enabled depending on the current {@linkplain OutputFormat output format};
     * default is {@link #ENABLE_IF_DEFAULT_AUTO_ESCAPING_POLICY}.
     * 
     * <p>Note that the default output format, {@link UndefinedOutputFormat}, is a non-escaping format, so there
     * auto-escaping will be off.
     * 
     * <p>Note that the templates can turn auto-escaping on/off locally with directives like
     * {@code <#ftl auto_esc=...>}, {@code <#autoesc>...</#autoesc>}, and {@code <#noautoesc>...</#noautoesc>}, which
     * are ignoring the auto-escaping policy.
     * 
     * <p><b>About auto-escaping</b></p>
     * 
     * <p>
     * Auto-escaping has significance when a value is printed with <code>${...}</code> (or <code>#{...}</code>). If
     * auto-escaping is on, FreeMarker will assume that the value is plain text (as opposed to markup or some kind of
     * rich text), so it will escape it according the current output format (see {@link #setOutputFormat(OutputFormat)}
     * and {@link TemplateConfiguration#setOutputFormat(OutputFormat)}). If auto-escaping is off, FreeMarker will assume
     * that the string value is already in the output format, so it prints it as is to the output.
     *
     * <p>Further notes on auto-escaping:
     * <ul>
     *   <li>When printing numbers, dates, and other kind of non-string values with <code>${...}</code>, they will be
     *       first converted to string (according the formatting settings and locale), then they are escaped just like
     *       string values.
     *   <li>When printing {@link TemplateMarkupOutputModel}-s, they aren't escaped again (they are already escaped).
     *   <li>Auto-escaping doesn't do anything if the current output format isn't an {@link MarkupOutputFormat}.
     *       That's the case for the default output format, {@link UndefinedOutputFormat}, and also for
     *       {@link PlainTextOutputFormat}.
     *   <li>The output format inside a string literal expression is always {@link PlainTextOutputFormat}
     *       (regardless of the output format of the containing template), which is a non-escaping format. Thus for
     *       example, with <code>&lt;#assign s = "foo${bar}"&gt;</code>, {@code bar} will always get into {@code s}
     *       without escaping, but with <code>&lt;#assign s&gt;foo${bar}&lt;#assign&gt;</code> it may will be escaped.
     * </ul>
     * 
     * <p>Note that what you set here is just a default, which can be overridden for individual templates via
     * {@link #setTemplateConfigurations(TemplateConfigurationFactory)}. This setting is also overridden by the standard file
     * extensions; see them at {@link #setRecognizeStandardFileExtensions(boolean)}.
     * 
     * @param autoEscapingPolicy
     *          One of the {@link #ENABLE_IF_DEFAULT_AUTO_ESCAPING_POLICY},
     *          {@link #ENABLE_IF_SUPPORTED_AUTO_ESCAPING_POLICY}, {@link #DISABLE_AUTO_ESCAPING_POLICY}, and
     *          {@link #FORCE_AUTO_ESCAPING_POLICY} constants.  
     * 
     * @see TemplateConfiguration#setAutoEscapingPolicy(int)
     * @see Configuration#setOutputFormat(OutputFormat)
     * @see TemplateConfiguration#setOutputFormat(OutputFormat)
     * 
     * @since 2.3.24
     */
    public void setAutoEscapingPolicy(int autoEscapingPolicy) {
        _TemplateAPI.validateAutoEscapingPolicyValue(autoEscapingPolicy);
        
        int prevAutoEscaping = getAutoEscapingPolicy();
        this.autoEscapingPolicy = autoEscapingPolicy;
        if (prevAutoEscaping != autoEscapingPolicy) {
            clearTemplateCache();
        }
    }

    /**
     * Getter pair of {@link #setAutoEscapingPolicy(int)}
     * 
     * @since 2.3.24
     */
    @Override
    public int getAutoEscapingPolicy() {
        return autoEscapingPolicy;
    }
    
    /**
     * Sets the default output format. Usually, you should leave this on its default, which is
     * {@link UndefinedOutputFormat#INSTANCE}, and then use standard file extensions like "ftlh" (for HTML) or "ftlx"
     * (for XML) and ensure that {@link #setRecognizeStandardFileExtensions(boolean)} is {@code true} (see more there).
     * Where you can't use the standard extensions, templates still can be associated to output formats with
     * patterns matching their name (their path) using {@link #setTemplateConfigurations(TemplateConfigurationFactory)}.
     * But if all templates will have the same output format, you may use {@link #setOutputFormat(OutputFormat)} after
     * all, to a value like {@link HTMLOutputFormat#INSTANCE}, {@link XMLOutputFormat#INSTANCE}, etc. Also note
     * that templates can specify their own output format like {@code 
     * <#ftl output_format="HTML">}, which overrides any configuration settings.
     * 
     * <p>
     * The output format is mostly important because of auto-escaping (see {@link #setAutoEscapingPolicy(int)}), but
     * maybe also used by the embedding application to set the HTTP response MIME type, etc.
     * 
     * @param outputFormat
     *            Not {@code null}; use {@link UndefinedOutputFormat#INSTANCE} instead.
     * 
     * @see #setRegisteredCustomOutputFormats(Collection)
     * @see #setTemplateConfigurations(TemplateConfigurationFactory)
     * @see #setRecognizeStandardFileExtensions(boolean)
     * @see #setAutoEscapingPolicy(int)
     * 
     * @since 2.3.24
     */
    public void setOutputFormat(OutputFormat outputFormat) {
        if (outputFormat == null) {
            throw new NullArgumentException(
                    "outputFormat",
                    "You may meant: " + UndefinedOutputFormat.class.getSimpleName() + ".INSTANCE");
        }
        OutputFormat prevOutputFormat = getOutputFormat();
        this.outputFormat = outputFormat;
        outputFormatExplicitlySet = true;
        if (prevOutputFormat != outputFormat) {
            clearTemplateCache();
        }
    }

    /**
     * Getter pair of {@link #setOutputFormat(OutputFormat)}
     * 
     * @since 2.3.24
     */
    @Override
    public OutputFormat getOutputFormat() {
        return outputFormat;
    }
    
    /**
     * Tells if {@link #setOutputFormat(OutputFormat)} (or equivalent) was already called on this instance.
     * 
     * @since 2.3.24
     */
    public boolean isOutputFormatExplicitlySet() {
        return outputFormatExplicitlySet;
    }
    
    /**
     * Resets the setting to its default, as if it was never set. This means that when you change the
     * {@code incompatibe_improvements} setting later, the default will also change as appropriate. Also
     * {@link #isOutputFormatExplicitlySet()} will return {@code false}.
     * 
     * @since 2.3.24
     */
    public void unsetOutputFormat() {
        outputFormat = UndefinedOutputFormat.INSTANCE;
        outputFormatExplicitlySet = false;
    }
    
    /**
     * Returns the output format for a name.
     * 
     * @param name
     *            Either the name of the output format as it was registered with
     *            {@link Configuration#setRegisteredCustomOutputFormats(Collection)}, or a combined output format name.
     *            A combined output format is created ad-hoc from the registered formats. For example, if you need RTF
     *            embedded into HTML, the name will be <code>HTML{RTF}</code>, where "HTML" and "RTF" refer to the
     *            existing formats. This logic can be used recursively, so for example <code>XML{HTML{RTF}}</code> is
     *            also valid.
     * 
     * @return Not {@code null}.
     * 
     * @throws UnregisteredOutputFormatException
     *             If there's no output format registered with the given name.
     * @throws IllegalArgumentException
     *             If the usage of <code>{</code> and <code>}</code> in the name is syntactically wrong, or if not all
     *             {@link OutputFormat}-s are {@link MarkupOutputFormat}-s in the <code>...{...}</code> expression.
     * 
     * @since 2.3.24
     */
    public OutputFormat getOutputFormat(String name) throws UnregisteredOutputFormatException {
        if (name.length() == 0) {
            throw new IllegalArgumentException("0-length format name");
        }
        if (name.charAt(name.length() - 1) == '}') {
            // Combined markup
            int openBrcIdx = name.indexOf('{');
            if (openBrcIdx == -1) {
                throw new IllegalArgumentException("Missing opening '{' in: " + name);
            }
            
            MarkupOutputFormat outerOF = getMarkupOutputFormatForCombined(name.substring(0, openBrcIdx));
            MarkupOutputFormat innerOF = getMarkupOutputFormatForCombined(
                    name.substring(openBrcIdx + 1, name.length() - 1));
            
            return new CombinedMarkupOutputFormat(name, outerOF, innerOF);
        } else {
            OutputFormat custOF = registeredCustomOutputFormats.get(name);
            if (custOF != null) {
                return custOF;
            }
            
            OutputFormat stdOF = STANDARD_OUTPUT_FORMATS.get(name);
            if (stdOF == null) {
                StringBuilder sb = new StringBuilder();
                sb.append("Unregistered output format name, ");
                sb.append(StringUtil.jQuote(name));
                sb.append(". The output formats registered in the Configuration are: ");
                
                Set<String> registeredNames = new TreeSet<>();
                registeredNames.addAll(STANDARD_OUTPUT_FORMATS.keySet());
                registeredNames.addAll(registeredCustomOutputFormats.keySet());
                
                boolean first = true;
                for (String registeredName : registeredNames) {
                    if (first) {
                        first = false;
                    } else {
                        sb.append(", ");
                    }
                    sb.append(StringUtil.jQuote(registeredName));
                }
                
                throw new UnregisteredOutputFormatException(sb.toString());
            }
            return stdOF;
        }
    }

    private MarkupOutputFormat getMarkupOutputFormatForCombined(String outerName)
            throws UnregisteredOutputFormatException {
        OutputFormat of = getOutputFormat(outerName);
        if (!(of instanceof MarkupOutputFormat)) {
            throw new IllegalArgumentException("The \"" + outerName + "\" output format can't be used in "
                    + "...{...} expression, because it's not a markup format.");
        }
        MarkupOutputFormat outerOF = (MarkupOutputFormat) of;
        return outerOF;
    }
    
    /**
     * Sets the custom output formats that can be referred by their unique name ({@link OutputFormat#getName()}) from
     * templates. Names are also used to look up the {@link OutputFormat} for standard file extensions; see them at
     * {@link #setRecognizeStandardFileExtensions(boolean)}.
     * 
     * <p>
     * When there's a clash between a custom output format name and a standard output format name, the custom format
     * will win, thus you can override the meaning of standard output format names. Except, it's not allowed to override
     * {@link UndefinedOutputFormat} and {@link PlainTextOutputFormat}.
     * 
     * <p>
     * The default value is an empty collection.
     * 
     * @param registeredCustomOutputFormats
     *            The collection of the {@link OutputFormat}-s, each must be different and has a unique name (
     *            {@link OutputFormat#getName()}) within this collection.
     * 
     * @throws IllegalArgumentException
     *             When multiple different {@link OutputFormat}-s have the same name in the parameter collection. When
     *             the same {@link OutputFormat} object occurs for multiple times in the collection. If an
     *             {@link OutputFormat} name is 0 long. If an {@link OutputFormat} name doesn't start with letter or
     *             digit. If an {@link OutputFormat} name contains {@code '+'} or <code>'{'</code> or <code>'}'</code>.
     *             If an {@link OutputFormat} name equals to {@link UndefinedOutputFormat#getName()} or
     *             {@link PlainTextOutputFormat#getName()}.
     * 
     * @since 2.3.24
     */
    public void setRegisteredCustomOutputFormats(Collection<? extends OutputFormat> registeredCustomOutputFormats) {
        NullArgumentException.check(registeredCustomOutputFormats);
        Map<String, OutputFormat> m = new LinkedHashMap<>(
                registeredCustomOutputFormats.size() * 4 / 3, 1f);
        for (OutputFormat outputFormat : registeredCustomOutputFormats) {
            String name = outputFormat.getName();
            if (name.equals(UndefinedOutputFormat.INSTANCE.getName())) {
                throw new IllegalArgumentException(
                        "The \"" + name + "\" output format can't be redefined");
            }
            if (name.equals(PlainTextOutputFormat.INSTANCE.getName())) {
                throw new IllegalArgumentException(
                        "The \"" + name + "\" output format can't be redefined");
            }
            if (name.length() == 0) {
                throw new IllegalArgumentException("The output format name can't be 0 long");
            }
            if (!Character.isLetterOrDigit(name.charAt(0))) {
                throw new IllegalArgumentException("The output format name must start with letter or digit: "
                        + name);
            }
            if (name.indexOf('+') != -1) {
                throw new IllegalArgumentException("The output format name can't contain \"+\" character: "
                        + name);
            }
            if (name.indexOf('{') != -1) {
                throw new IllegalArgumentException("The output format name can't contain \"{\" character: "
                        + name);
            }
            if (name.indexOf('}') != -1) {
                throw new IllegalArgumentException("The output format name can't contain \"}\" character: "
                        + name);
            }
            
            OutputFormat replaced = m.put(outputFormat.getName(), outputFormat);
            if (replaced != null) {
                if (replaced == outputFormat) {
                    throw new IllegalArgumentException(
                            "Duplicate output format in the collection: " + outputFormat);
                }
                throw new IllegalArgumentException(
                        "Clashing output format names between " + replaced + " and " + outputFormat + ".");
            }
        }
        this.registeredCustomOutputFormats = Collections.unmodifiableMap(m);
        
        clearTemplateCache();
    }
    
    /**
     * Getter pair of {@link #setRegisteredCustomOutputFormats(Collection)}.
     * 
     * @since 2.3.24
     */
    public Collection<? extends OutputFormat> getRegisteredCustomOutputFormats() {
        return registeredCustomOutputFormats.values();
    }

    /**
     * Sets if the "file" extension part of the source name ({@link Template#getSourceName()}) will influence certain
     * parsing settings. For backward compatibility, it defaults to {@code false} if
     * {@link #getIncompatibleImprovements()} is less than 2.3.24. Starting from {@code incompatibleImprovements}
     * 2.3.24, it defaults to {@code true}, so the following standard file extensions take their effect:
     * 
     * <ul>
     *   <li>{@code ftlh}: Sets {@link TemplateConfiguration#setOutputFormat(OutputFormat) outputFormat} to
     *       {@code "HTML"} (i.e., {@link HTMLOutputFormat#INSTANCE}, unless the {@code "HTML"} name is overridden by
     *       {@link #setRegisteredCustomOutputFormats(Collection)}) and
     *       {@link TemplateConfiguration#setAutoEscapingPolicy(int) autoEscapingPolicy} to
     *       {@link #ENABLE_IF_DEFAULT_AUTO_ESCAPING_POLICY}.
     *   <li>{@code ftlx}: Sets {@link TemplateConfiguration#setOutputFormat(OutputFormat) outputFormat} to
     *       {@code "XML"} (i.e., {@link XMLOutputFormat#INSTANCE}, unless the {@code "XML"} name is overridden by
     *       {@link #setRegisteredCustomOutputFormats(Collection)}) and
     *       {@link TemplateConfiguration#setAutoEscapingPolicy(int) autoEscapingPolicy} to
     *       {@link #ENABLE_IF_DEFAULT_AUTO_ESCAPING_POLICY}.
     * </ul>
     * 
     * <p>These file extensions are not case sensitive. The file extension is the part after the last dot in the source
     * name. If the source name contains no dot, then it has no file extension.
     * 
     * <p>The settings activated by these file extensions override the setting values dictated by
     * {@link #setTemplateConfigurations(TemplateConfigurationFactory)}.
     */
    public void setRecognizeStandardFileExtensions(boolean recognizeStandardFileExtensions) {
        boolean prevEffectiveValue = getRecognizeStandardFileExtensions();
        this.recognizeStandardFileExtensions = Boolean.valueOf(recognizeStandardFileExtensions);
        if (prevEffectiveValue != recognizeStandardFileExtensions) {
            clearTemplateCache();
        }
    }

    /**
     * Resets the setting to its default, as if it was never set. This means that when you change the
     * {@code incompatibe_improvements} setting later, the default will also change as appropriate. Also 
     * {@link #isRecognizeStandardFileExtensionsExplicitlySet()} will return {@code false}.
     * 
     * @since 2.3.24
     */
    public void unsetRecognizeStandardFileExtensions() {
        if (recognizeStandardFileExtensions != null) {
            recognizeStandardFileExtensions = null;
        }
    }
    
    /**
     * Tells if {@link #setRecognizeStandardFileExtensions(boolean)} (or equivalent) was already called on this
     * instance.
     * 
     * @since 2.3.24
     */
    public boolean isRecognizeStandardFileExtensionsExplicitlySet() {
        return recognizeStandardFileExtensions != null;
    }
    
    /**
     * Getter pair of {@link #setRecognizeStandardFileExtensions(boolean)}.
     * 
     * @since 2.3.24
     */
    @Override
    public boolean getRecognizeStandardFileExtensions() {
        return recognizeStandardFileExtensions == null
                ? incompatibleImprovements.intValue() >= _VersionInts.V_2_3_24
                : recognizeStandardFileExtensions.booleanValue();
    }

    @Override
    public void setCFormat(CFormat cFormat) {
        super.setCFormat(cFormat);
        cFormatExplicitlySet = true;
    }

    /**
     * Resets the setting to its default, as if it was never set. This means that when you change the
     * {@code incompatibe_improvements} setting later, the default will also change as appropriate. Also
     * {@link #isCFormatExplicitlySet()} will return {@code false}.
     *
     * @since 2.3.32
     */
    public void unsetCFormat() {
        if (cFormatExplicitlySet) {
            setCFormat(getDefaultCFormat(incompatibleImprovements));
            cFormatExplicitlySet = false;
        }
    }

    static CFormat getDefaultCFormat(Version incompatibleImprovements) {
        return incompatibleImprovements.intValue() >= _VersionInts.V_2_3_32
                ? JavaScriptOrJSONCFormat.INSTANCE
                : LegacyCFormat.INSTANCE;
    }

    /**
     * Tells if {@link #setCFormat(CFormat)} (or equivalent) was already called on this instance.
     *
     * @since 2.3.32
     */
    public boolean isCFormatExplicitlySet() {
        return cFormatExplicitlySet;
    }

    /**
     * Determines the tag syntax (like {@code <#if x>} VS {@code [#if x]}) of the template files 
     * that has no {@code #ftl} header to decide that. Don't confuse this with the interpolation syntax
     * ({@link #setInterpolationSyntax(int)}); they are independent.
     * 
     * <p>The {@code tagSyntax} parameter must be one of:
     * <ul>
     *   <li>{@link Configuration#AUTO_DETECT_TAG_SYNTAX}:
     *     Use the syntax of the first FreeMarker tag (can be anything, like {@code #list},
     *     {@code #include}, user defined, etc.)
     *   <li>{@link Configuration#ANGLE_BRACKET_TAG_SYNTAX}:
     *     Use the angle bracket tag syntax (the normal syntax), like {@code <#include ...>}
     *   <li>{@link Configuration#SQUARE_BRACKET_TAG_SYNTAX}:
     *     Use the square bracket tag syntax, like {@code [#include ...]}. Note that this does <em>not</em> change
     *     <code>${x}</code> to {@code [=...]}; that's <em>interpolation</em> syntax, so use
     *     {@link #setInterpolationSyntax(int)} for that.
     * </ul>
     *
     * <p>In FreeMarker 2.3.x {@link Configuration#ANGLE_BRACKET_TAG_SYNTAX} is the
     * default for better backward compatibility. Starting from 2.4.x {@link
     * Configuration#AUTO_DETECT_TAG_SYNTAX} is the default, so it's recommended to use
     * that even for 2.3.x.
     * 
     * <p>This setting is ignored for the templates that have {@code ftl} directive in
     * it. For those templates the syntax used for the {@code ftl} directive determines
     * the syntax.
     * 
     * @see #setInterpolationSyntax(int)
     */
    public void setTagSyntax(int tagSyntax) {
        _TemplateAPI.valideTagSyntaxValue(tagSyntax);
        this.tagSyntax = tagSyntax;
    }

    /**
     * The getter pair of {@link #setTagSyntax(int)}.
     */
    @Override
    public int getTagSyntax() {
        return tagSyntax;
    }

    /**
     * Determines the interpolation syntax (like <code>${x}</code> VS <code>[=x]</code>) of the template files. Don't
     * confuse this with the tag syntax ({@link #setTagSyntax(int)}); they are independent.
     * 
     * <p>
     * The {@code interpolationSyntax} parameter must be one of {@link Configuration#LEGACY_INTERPOLATION_SYNTAX},
     * {@link Configuration#DOLLAR_INTERPOLATION_SYNTAX}, and {@link Configuration#SQUARE_BRACKET_INTERPOLATION_SYNTAX}.
     * Note that {@link Configuration#SQUARE_BRACKET_INTERPOLATION_SYNTAX} does <em>not</em> change {@code <#if x>} to
     * {@code [#if x]}; that's <em>tag</em> syntax, so use {@link #setTagSyntax(int)} for that.
     * 
     * @see #setTagSyntax(int)
     * 
     * @since 2.3.28
     */
    public void setInterpolationSyntax(int interpolationSyntax) {
        _TemplateAPI.valideInterpolationSyntaxValue(interpolationSyntax);
        this.interpolationSyntax = interpolationSyntax;
    }
    
    /**
     * The getter pair of {@link #setInterpolationSyntax(int)}.
     * 
     * @since 2.3.28
     */
    @Override
    public int getInterpolationSyntax() {
        return interpolationSyntax;
    }
    
    /**
     * Sets the naming convention used for the identifiers that are part of the template language. The available naming
     * conventions are legacy (directive (tag) names are all-lower-case {@code likethis}, others are snake case
     * {@code like_this}), and camel case ({@code likeThis}). The default is auto-detect, which detects the naming
     * convention used and enforces that same naming convention for the whole template.
     * 
     * <p>
     * This setting doesn't influence what naming convention is used for the setting names outside templates. Also, it
     * won't ever convert the names of user-defined things, like of data-model members, or the names of user defined
     * macros/functions. It only influences the names of the built-in directives ({@code #elseIf} VS {@code elseif}),
     * built-ins ({@code ?upper_case} VS {@code ?upperCase} ), special variables ({@code .data_model} VS
     * {@code .dataModel}).
     * 
     * <p>
     * Which convention to use: FreeMarker prior to 2.3.23 has only supported
     * {@link Configuration#LEGACY_NAMING_CONVENTION}, so that's how most templates and examples out there are written
     * as of 2015. But as templates today are mostly written by programmers and often access Java API-s which already
     * use camel case, {@link Configuration#CAMEL_CASE_NAMING_CONVENTION} is the recommended option for most projects.
     * However, it's no necessary to make a application-wide decision; see auto-detection below.
     * 
     * <p>
     * FreeMarker will decide the naming convention automatically for each template individually when this setting is
     * set to {@link #AUTO_DETECT_NAMING_CONVENTION} (which is the default). The naming convention of a template is
     * decided when the first core (non-user-defined) identifier is met during parsing (not during processing) where the
     * naming convention is relevant (like for {@code s?upperCase} or {@code s?upper_case} it's relevant, but for
     * {@code s?length} it isn't). At that point, the naming convention of the template is decided, and any later core
     * identifier that uses a different convention will be a parsing error. As the naming convention is decided per
     * template, it's not a problem if a template and the other template it {@code #include}-s/{@code #import} uses a
     * different convention.
     * 
     * <p>
     * FreeMarker always enforces the same naming convention to be used consistently within the same template "file".
     * Additionally, when this setting is set to non-{@link #AUTO_DETECT_NAMING_CONVENTION}, the selected naming
     * convention is enforced on all templates. Thus such a setup can be used to enforce an application-wide naming
     * convention.
     * 
     * <p>
     * Non-strict tags (a long deprecated syntax from FreeMarker 1, activated via {@link #setStrictSyntaxMode(boolean)})
     * are only recognized as FTL tags when they are using the {@link Configuration#LEGACY_NAMING_CONVENTION} syntax,
     * regardless of this setting. As they aren't exempt from the naming convention consistency enforcement, generally,
     * you can't use strict {@link Configuration#CAMEL_CASE_NAMING_CONVENTION} tags mixed with non-strict tags.
     * 
     * @param namingConvention
     *            One of the {@link #AUTO_DETECT_NAMING_CONVENTION} or {@link #LEGACY_NAMING_CONVENTION}
     *            {@link #CAMEL_CASE_NAMING_CONVENTION}.
     * 
     * @throws IllegalArgumentException
     *             If the parameter isn't one of the valid constants.
     * 
     * @since 2.3.23
     */
    public void setNamingConvention(int namingConvention) {
        _TemplateAPI.validateNamingConventionValue(namingConvention);
        this.namingConvention = namingConvention;
    }

    /**
     * The getter pair of {@link #setNamingConvention(int)}.
     * 
     * @since 2.3.23
     */
    @Override
    public int getNamingConvention() {
        return namingConvention;
    }
    
    /**
     * Sets the assumed display width of the tab character (ASCII 9), which influences the column number shown in error
     * messages (or the column number you get through other API-s). So for example if the users edit templates in an
     * editor where the tab width is set to 4, you should set this to 4 so that the column numbers printed by FreeMarker
     * will match the column number shown in the editor. This setting doesn't affect the output of templates, as a tab
     * in the template will remain a tab in the output too. If you set this setting to 1, then tab characters will be
     * kept in the return value of {@link Template#getSource(int, int, int, int)}, otherwise they will be replaced with
     * the appropriate number of spaces.
     * 
     * @param tabSize
     *            At least 1, at most 256.
     * 
     * @since 2.3.25
     */
    public void setTabSize(int tabSize) {
        if (tabSize < 1) {
           throw new IllegalArgumentException("\"tabSize\" must be at least 1, but was " + tabSize);
        }
        // To avoid integer overflows:
        if (tabSize > 256) {
            throw new IllegalArgumentException("\"tabSize\" can't be more than 256, but was " + tabSize);
        }
        this.tabSize = tabSize;
    }

    /**
     * The getter pair of {@link #setTabSize(int)}.
     * 
     * @since 2.3.25
     */
    @Override
    public int getTabSize() {
        return tabSize;
    }

    /**
     * The getter pair of {@link #setFallbackOnNullLoopVariable(boolean)}.
     *
     * @since 2.3.29
     */
    public boolean getFallbackOnNullLoopVariable() {
        return fallbackOnNullLoopVariable;
    }

    /**
     * Specifies the behavior when reading a loop variable (like {@code i} in {@code <#list items as i>}, or in
     * {@code <@myMacro items; i>}) that's {@code null} (missing); if {@code true}, FreeMarker will look for a variable
     * with the same name in higher variable scopes, or if {@code false} the variable will be simply {@code null}
     * (missing). For backward compatibility the default is {@code true}. The recommended value for new projects is
     * {@code false}, as otherwise adding new variables to higher scopes (typically to the data-model) can
     * unintentionally change the behavior of templates. You have to be quite unlucky for that to happen though:
     * The newly added variable has to have the same name as the loop variable, and there must be some null (missing)
     * values in what you loop through.
     *
     * <p>This setting doesn't influence the behavior of lambdas, like {@code items?filter(i -> i?hasContent)}, as they
     * never had this problem. Reading a lambda argument never falls back to higher scopes.
     *
     * @since 2.3.29
     */
    public void setFallbackOnNullLoopVariable(boolean fallbackOnNullLoopVariable) {
        this.fallbackOnNullLoopVariable = fallbackOnNullLoopVariable;
    }

    /**
     * Getter pair of {@link #setPreventStrippings(boolean)}.
     * 
     * @since 2.3.27
     */
    boolean getPreventStrippings() {
        return preventStrippings;
    }

    /**
     * Used internally; added for the FreeMarker 2 to FreeMarker 3 converter, prevents the stripping/removal of AST
     * nodes so that the source code can be fully reproduced from the AST.
     * 
     * @since 2.3.27
     */
    void setPreventStrippings(boolean preventStrippings) {
        this.preventStrippings = preventStrippings;
    }

    /**
     * Retrieves the template with the given name from the template cache, loading it into the cache first if it's
     * missing/staled.
     * 
     * <p>
     * This is a shorthand for {@link #getTemplate(String, Locale, Object, String, boolean, boolean)
     * getTemplate(name, null, null, null, true, false)}; see more details there.
     * 
     * <p>
     * See {@link Configuration} for an example of basic usage.
     */
    public Template getTemplate(String name)
            throws TemplateNotFoundException, MalformedTemplateNameException, ParseException, IOException {
        return getTemplate(name, null, null, null, true, false);
    }

    /**
     * Shorthand for {@link #getTemplate(String, Locale, Object, String, boolean, boolean)
     * getTemplate(name, locale, null, null, true, false)}.
     */
    public Template getTemplate(String name, Locale locale)
            throws TemplateNotFoundException, MalformedTemplateNameException, ParseException, IOException {
        return getTemplate(name, locale, null, null, true, false);
    }

    /**
     * Shorthand for {@link #getTemplate(String, Locale, Object, String, boolean, boolean)
     * getTemplate(name, null, null, encoding, true, false)}.
     */
    public Template getTemplate(String name, String encoding)
            throws TemplateNotFoundException, MalformedTemplateNameException, ParseException, IOException {
        return getTemplate(name, null, null, encoding, true, false);
    }

    /**
     * Shorthand for {@link #getTemplate(String, Locale, Object, String, boolean, boolean)
     * getTemplate(name, locale, null, encoding, true, false)}.
     */
    public Template getTemplate(String name, Locale locale, String encoding)
            throws TemplateNotFoundException, MalformedTemplateNameException, ParseException, IOException {
        return getTemplate(name, locale, null, encoding, true, false);
    }
    
    /**
     * Shorthand for {@link #getTemplate(String, Locale, Object, String, boolean, boolean)
     * getTemplate(name, locale, null, encoding, parseAsFTL, false)}.
     */
    public Template getTemplate(String name, Locale locale, String encoding, boolean parseAsFTL)
            throws TemplateNotFoundException, MalformedTemplateNameException, ParseException, IOException {
        return getTemplate(name, locale, null, encoding, parseAsFTL, false);
    }

    /**
     * Shorthand for {@link #getTemplate(String, Locale, Object, String, boolean, boolean)
     * getTemplate(name, locale, null, encoding, parseAsFTL, ignoreMissing)}.
     * 
     * @since 2.3.21
     */
    public Template getTemplate(String name, Locale locale, String encoding, boolean parseAsFTL, boolean ignoreMissing)
            throws TemplateNotFoundException, MalformedTemplateNameException, ParseException, IOException {
        return getTemplate(name, locale, null, encoding, parseAsFTL, ignoreMissing);
    }
    
    /**
     * Retrieves the template with the given name (and according the specified further parameters) from the template
     * cache, loading it into the cache first if it's missing/staled.
     * 
     * <p>
     * This method is thread-safe.
     * 
     * <p>
     * See {@link Configuration} for an example of basic usage.
     *
     * @param name
     *            The name or path of the template, which is not a real path, but interpreted inside the current
     *            {@link TemplateLoader}. Can't be {@code null}. The exact syntax of the name depends on the underlying
     *            {@link TemplateLoader}, but the cache makes some assumptions. First, the name is expected to be a
     *            hierarchical path, with path components separated by a slash character (not with backslash!). The path
     *            (the name) given here must <em>not</em> begin with slash; it's always interpreted relative to the
     *            "template root directory". Then, the {@code ..} and {@code .} path meta-elements will be resolved. For
     *            example, if the name is {@code a/../b/./c.ftl}, then it will be simplified to {@code b/c.ftl}. The
     *            rules regarding this are the same as with conventional UN*X paths. The path must not reach outside the
     *            template root directory, that is, it can't be something like {@code "../templates/my.ftl"} (not even
     *            if this path happens to be equivalent with {@code "/my.ftl"}). Furthermore, the path is allowed to
     *            contain at most one path element whose name is {@code *} (asterisk). This path meta-element triggers
     *            the <i>acquisition mechanism</i>. If the template is not found in the location described by the
     *            concatenation of the path left to the asterisk (called base path) and the part to the right of the
     *            asterisk (called resource path), the cache will attempt to remove the rightmost path component from
     *            the base path ("go up one directory") and concatenate that with the resource path. The process is
     *            repeated until either a template is found, or the base path is completely exhausted.
     *
     * @param locale
     *            The requested locale of the template. This is what {@link Template#getLocale()} on the resulting
     *            {@link Template} will return (unless it's overridden via {@link #getTemplateConfigurations()}). This
     *            parameter can be {@code null} since 2.3.22, in which case it defaults to
     *            {@link Configuration#getLocale()} (note that {@link Template#getLocale()} will give the default value,
     *            not {@code null}). This parameter also drives localized template lookup. Assuming that you have
     *            specified {@code en_US} as the locale and {@code myTemplate.ftl} as the name of the template, and the
     *            default {@link TemplateLookupStrategy} is used and
     *            {@code #setLocalizedLookup(boolean) localized_lookup} is {@code true}, FreeMarker will first try to
     *            retrieve {@code myTemplate_en_US.html}, then {@code myTemplate.en.ftl}, and finally
     *            {@code myTemplate.ftl}. Note that that the template's locale will be {@code en_US} even if it only
     *            finds {@code myTemplate.ftl}. Note that when the {@code locale} setting is overridden with a
     *            {@link TemplateConfiguration} provided by {@link #getTemplateConfigurations()}, that overrides the
     *            value specified here, but only after the localized lookup, that is, it modifies the template
     *            found by the localized lookup.
     * 
     * @param customLookupCondition
     *            This value can be used by a custom {@link TemplateLookupStrategy}; has no effect with the default one.
     *            Can be {@code null} (though it's up to the custom {@link TemplateLookupStrategy} if it allows that).
     *            This object will be used as part of the cache key, so it must to have a proper
     *            {@link Object#equals(Object)} and {@link Object#hashCode()} method. It also should have reasonable
     *            {@link Object#toString()}, as it's possibly quoted in error messages. The expected type is up to the
     *            custom {@link TemplateLookupStrategy}. See also:
     *            {@link TemplateLookupContext#getCustomLookupCondition()}.
     *
     * @param encoding
     *            Deprecated mechanism, {@code null} is the recommended; the charset used to interpret the template
     *            source code bytes (if it's read from a binary source). Can be {@code null} since 2.3.22, in which case
     *            it will default to {@link Configuration#getEncoding(Locale)} where {@code Locale} is the
     *            {@code locale} parameter (when {@code locale} was {@code null} too, the its default value is used
     *            instead). Why is this deprecated: It doesn't make sense to get the <em>same</em> template with
     *            different encodings, hence, it's error prone to specify the encoding where you get the template.
     *            Instead, if you have template "files" with different charsets, you should use
     *            {@link #setTemplateConfigurations(TemplateConfigurationFactory)}, where you can associate encodings to
     *            individual templates based on their names (like which "directory" are they in, what's their file
     *            extension, etc.). The encoding associated with the templates that way overrides the encoding that you
     *            specify here.
     *
     * @param parseAsFTL
     *            If {@code true}, the loaded template is parsed and interpreted normally, as a regular FreeMarker
     *            template. If {@code false}, the loaded template is treated as a static text, so <code>${...}</code>,
     *            {@code <#...>} etc. will not have special meaning in it.
     * 
     * @param ignoreMissing
     *            If {@code true}, the method won't throw {@link TemplateNotFoundException} if the template doesn't
     *            exist, instead it returns {@code null}. Other kind of exceptions won't be suppressed.
     * 
     * @return the requested template; maybe {@code null} when the {@code ignoreMissing} parameter is {@code true}.
     * 
     * @throws TemplateNotFoundException
     *             If the template could not be found. Note that this exception extends {@link IOException}.
     * @throws MalformedTemplateNameException
     *             If the template name given was in violation with the {@link TemplateNameFormat} in use. Note that
     *             this exception extends {@link IOException}.
     * @throws ParseException
     *             (extends <code>IOException</code>) if the template is syntactically bad. Note that this exception
     *             extends {@link IOException}.
     * @throws IOException
     *             If there was some other problem with reading the template "file". Note that the other exceptions
     *             extend {@link IOException}, so this should be catched the last.
     * 
     * @since 2.3.22
     */
    public Template getTemplate(String name, Locale locale, Object customLookupCondition,
            String encoding, boolean parseAsFTL, boolean ignoreMissing)
            throws TemplateNotFoundException, MalformedTemplateNameException, ParseException, IOException {
        if (locale == null) {
            locale = getLocale();
        }
        if (encoding == null) {
            encoding = getEncoding(locale);
        }
        
        final MaybeMissingTemplate maybeTemp = cache.getTemplate(name, locale, customLookupCondition, encoding, parseAsFTL);
        final Template temp = maybeTemp.getTemplate();
        if (temp == null) {
            if (ignoreMissing) {
                return null;
            }
            
            TemplateLoader tl = getTemplateLoader();  
            String msg; 
            if (tl == null) {
                msg = "Don't know where to load template " + StringUtil.jQuote(name)
                      + " from because the \"template_loader\" FreeMarker "
                      + "setting wasn't set (Configuration.setTemplateLoader), so it's null.";
            } else {
                final String missingTempNormName = maybeTemp.getMissingTemplateNormalizedName();
                final String missingTempReason = maybeTemp.getMissingTemplateReason();
                final TemplateLookupStrategy templateLookupStrategy = getTemplateLookupStrategy();
                msg = "Template not found for name " + StringUtil.jQuote(name)
                        + (missingTempNormName != null && name != null
                                && !removeInitialSlash(name).equals(missingTempNormName)
                                ? " (normalized: " + StringUtil.jQuote(missingTempNormName) + ")"
                                : "")
                        + (customLookupCondition != null ? " and custom lookup condition "
                        + StringUtil.jQuote(customLookupCondition) : "")
                        + "."
                        + (missingTempReason != null
                                ? "\nReason given: " + ensureSentenceIsClosed(missingTempReason)
                                : "")
                        + "\nThe name was interpreted by this TemplateLoader: "
                        + StringUtil.tryToString(tl) + "."
                        + (!isKnownNonConfusingLookupStrategy(templateLookupStrategy)
                                ? "\n(Before that, the name was possibly changed by this lookup strategy: "
                                  + StringUtil.tryToString(templateLookupStrategy) + ".)"
                                : "")
                        // Suspected reasons or warning:
                        + (!templateLoaderExplicitlySet
                                ? "\nWarning: The \"template_loader\" FreeMarker setting "
                                  + "wasn't set (Configuration.setTemplateLoader), and using the default value "
                                  + "is most certainly not intended and dangerous, and can be the cause of this error."
                                : "")
                        + (missingTempReason == null && name.indexOf('\\') != -1
                                ? "\nWarning: The name contains backslash (\"\\\") instead of slash (\"/\"); "
                                    + "template names should use slash only."
                                : "");
            }
            
            String normName = maybeTemp.getMissingTemplateNormalizedName();
            throw new TemplateNotFoundException(
                    normName != null ? normName : name,
                    customLookupCondition,
                    msg);
        }
        return temp;
    }
    
    private boolean isKnownNonConfusingLookupStrategy(TemplateLookupStrategy templateLookupStrategy) {
        return templateLookupStrategy == TemplateLookupStrategy.DEFAULT_2_3_0;
    }

    private String removeInitialSlash(String name) {
        return name.startsWith("/") ? name.substring(1) : name;
    }

    private String ensureSentenceIsClosed(String s) {
        if (s == null || s.length() == 0) {
            return s;
        }
        
        final char lastChar = s.charAt(s.length() - 1);
        return lastChar == '.' || lastChar == '!' || lastChar == '?' ? s : s + ".";
    }

    /**
     * Sets the charset used for decoding byte sequences to character sequences when
     * reading template files in a locale for which no explicit encoding
     * was specified via {@link #setEncoding(Locale, String)}. Note that by default there is no locale specified for
     * any locale, so the default encoding is always in effect.
     * 
     * <p>Defaults to the default system encoding, which can change from one server to
     * another, so <b>you should always set this setting</b>. If you don't know what charset your should chose,
     * {@code "UTF-8"} is usually a good choice.
     * 
     * <p>Note that individual templates may specify their own charset by starting with
     * <code>&lt;#ftl encoding="..."&gt;</code>
     * 
     * @param encoding The name of the charset, such as {@code "UTF-8"} or {@code "ISO-8859-1"}
     */
    public void setDefaultEncoding(String encoding) {
        defaultEncoding = encoding;
        defaultEncodingExplicitlySet = true;
    }

    /**
     * Gets the default encoding for converting bytes to characters when
     * reading template files in a locale for which no explicit encoding
     * was specified. Defaults to the default system encoding.
     */
    public String getDefaultEncoding() {
        return defaultEncoding;
    }
    
    /**
     * Resets the setting to its default, as if it was never set.
     * 
     * @since 2.3.26
     */
    public void unsetDefaultEncoding() {
        if (defaultEncodingExplicitlySet) {
            setDefaultEncoding(getDefaultDefaultEncoding());
            defaultEncodingExplicitlySet = false;
        }
    }
    
    /**
     * Tells if {@link #setDefaultEncoding(String)} (or equivalent) was already called on this instance, or it just holds the
     * default value.
     * 
     * @since 2.3.26
     */
    public boolean isDefaultEncodingExplicitlySet() {
        return defaultEncodingExplicitlySet;
    }
    
    static private String getDefaultDefaultEncoding() {
        return getJVMDefaultEncoding();
    }

    static private String getJVMDefaultEncoding() {
        return SecurityUtilities.getSystemProperty("file.encoding", "utf-8");
    }
    
    /**
     * Gets the preferred character encoding for the given locale, or the 
     * default encoding if no encoding is set explicitly for the specified
     * locale. You can associate encodings with locales using 
     * {@link #setEncoding(Locale, String)} or {@link #loadBuiltInEncodingMap()}.
     * 
     * @param locale Shouldn't be {@code null}, though for backward compatibility it's accepted when the locale to
     *               encoding {@link Map} (see earlier) is empty.
     */
    public String getEncoding(Locale locale) {
        if (localeToCharsetMap.isEmpty()) {
            return defaultEncoding;
        } else {
            // Try for a full name match (may include country and variant)
            NullArgumentException.check("locale", locale);
            String charset = (String) localeToCharsetMap.get(locale.toString());
            if (charset == null) {
                if (locale.getVariant().length() > 0) {
                    Locale l = new Locale(locale.getLanguage(), locale.getCountry());
                    charset = (String) localeToCharsetMap.get(l.toString());
                    if (charset != null) {
                        localeToCharsetMap.put(locale.toString(), charset);
                    }
                } 
                charset = (String) localeToCharsetMap.get(locale.getLanguage());
                if (charset != null) {
                    localeToCharsetMap.put(locale.toString(), charset);
                }
            }
            return charset != null ? charset : defaultEncoding;
        }
    }

    /**
     * Sets the character set encoding to use for templates of
     * a given locale. If there is no explicit encoding set for some
     * locale, then the default encoding will be used, what you can
     * set with {@link #setDefaultEncoding}.
     *
     * @see #clearEncodingMap
     * @see #loadBuiltInEncodingMap
     */
    public void setEncoding(Locale locale, String encoding) {
        localeToCharsetMap.put(locale.toString(), encoding);
    }

    /**
     * Adds a shared variable to the configuration.
     * Shared sharedVariables are sharedVariables that are visible
     * as top-level sharedVariables for all templates which use this
     * configuration, if the data model does not contain a
     * variable with the same name.
     *
     * <p>Never use {@code TemplateModel} implementation that is not thread-safe for shared sharedVariables,
     * if the configuration is used by multiple threads! It is the typical situation for Servlet based Web sites.
     * 
     * <p>This method is <b>not</b> thread safe; use it with the same restrictions as those that modify setting values. 
     *
     * @param name the name used to access the data object from your template.
     *     If a shared variable with this name already exists, it will replace
     *     that.
     *     
     * @see #setAllSharedVariables
     * @see #setSharedVariable(String,Object)
     */
    public void setSharedVariable(String name, TemplateModel tm) {
        Object replaced = sharedVariables.put(name, tm);
        if (replaced != null && rewrappableSharedVariables != null) {
            rewrappableSharedVariables.remove(name);
        }
    }

    /**
     * Returns the set containing the names of all defined shared sharedVariables.
     * The method returns a new Set object on each call that is completely
     * disconnected from the Configuration. That is, modifying the set will have
     * no effect on the Configuration object.
     */
    public Set getSharedVariableNames() {
        return new HashSet(sharedVariables.keySet());
    }
    
    /**
     * Adds shared variable to the configuration; It uses {@link Configurable#getObjectWrapper()} to wrap the 
     * {@code value}, so it's important that the object wrapper is set before this.
     * 
     * <p>This method is <b>not</b> thread safe; use it with the same restrictions as those that modify setting values.
     * 
     * <p>The added value should be thread safe, if you are running templates from multiple threads with this
     * configuration.
     *
     * @throws TemplateModelException If some of the variables couldn't be wrapped via {@link #getObjectWrapper()}.
     *
     * @see #setSharedVaribles(Map)
     * @see #setSharedVariable(String,TemplateModel)
     * @see #setAllSharedVariables(TemplateHashModelEx)
     */
    public void setSharedVariable(String name, Object value) throws TemplateModelException {
        setSharedVariable(name, getObjectWrapper().wrap(value));
    }
    
    /**
     * Replaces all shared variables (removes all previously added ones).
     *
     * <p>The values in the map can be {@link TemplateModel}-s or plain Java objects which will be immediately converted
     * to {@link TemplateModel} with the {@link ObjectWrapper} returned by {@link #getObjectWrapper()}. If
     * {@link #setObjectWrapper(ObjectWrapper)} is called later, this conversion will be re-applied. Thus, ignoring some
     * extra resource usage, it doesn't mater if in what order are {@link #setObjectWrapper(ObjectWrapper)} and
     * {@link #setSharedVaribles(Map)} called. This is essential when you don't have control over the order in which
     * the setters are called. 
     *
     * <p>The values in the map must be thread safe, if you are running templates from multiple threads with
     * this configuration. This means that both the plain Java object and the {@link TemplateModel}-s created from them
     * by the {@link ObjectWrapper} must be thread safe. (The standard {@link ObjectWrapper}-s of FreeMarker create
     * thread safe {@link TemplateModel}-s.) The {@link Map} itself need not be thread-safe.
     * 
     * <p>This setter method has no getter pair because of the tricky relation ship with
     * {@link #setSharedVariable(String, Object)}.
     * 
     * @throws TemplateModelException If some of the variables couldn't be wrapped via {@link #getObjectWrapper()}.
     *  
     * @since 2.3.29
     */
    public void setSharedVariables(Map<String, ?> map) throws TemplateModelException {
        rewrappableSharedVariables = new HashMap(map);
        sharedVariables.clear();
        setSharedVariablesFromRewrappableSharedVariables();
    }

    /**
     * Same as {@link #setSharedVariables(Map)}, but with typo in the name.
     * @since 2.3.21
     * @deprecated Use {@link #setSharedVariables(Map)} instead. 
     */
    public void setSharedVaribles(Map/*<String, Object>*/ map) throws TemplateModelException {
        setSharedVariables(map);
    }
    
    private void setSharedVariablesFromRewrappableSharedVariables() throws TemplateModelException {
        if (rewrappableSharedVariables == null) return;
        for (Iterator it = rewrappableSharedVariables.entrySet().iterator(); it.hasNext(); ) {
            Map.Entry/*<String, Object>*/ ent = (Entry) it.next();
            String name = (String) ent.getKey();
            Object value = ent.getValue();
            
            TemplateModel valueAsTM;
            if (value instanceof TemplateModel) {
                valueAsTM = (TemplateModel) value;
            } else {
                valueAsTM = getObjectWrapper().wrap(value);
            }
            sharedVariables.put(name, valueAsTM);
        }
    }

    /**
     * Adds all object in the hash as shared variable to the configuration; it's like doing several
     * {@link #setSharedVariable(String, Object)} calls, one for each hash entry. It doesn't remove the already added
     * shared variable before doing this.
     *
     * <p>Never use {@code TemplateModel} implementation that is not thread-safe for shared shared variable values,
     * if the configuration is used by multiple threads! It is the typical situation for Servlet based Web sites.
     *
     * <p>This method is <b>not</b> thread safe; use it with the same restrictions as those that modify setting values. 
     *
     * @param hash a hash model whose objects will be copied to the
     * configuration with same names as they are given in the hash.
     * If a shared variable with these names already exist, it will be replaced
     * with those from the map.
     *
     * @see #setSharedVaribles(Map)
     * @see #setSharedVariable(String,Object)
     * @see #setSharedVariable(String,TemplateModel)
     */
    public void setAllSharedVariables(TemplateHashModelEx hash) throws TemplateModelException {
        TemplateModelIterator keys = hash.keys().iterator();
        TemplateModelIterator values = hash.values().iterator();
        while (keys.hasNext()) {
            setSharedVariable(((TemplateScalarModel) keys.next()).getAsString(), values.next());
        }
    }
    
    /**
     * Gets a shared variable. Shared shared variables are variables that are
     * available to all templates. When a template is processed, and an identifier
     * is undefined in the data model, a shared variable object with the same identifier
     * is then looked up in the configuration. There are several predefined shared variables
     * that are always available through this method; see the FreeMarker manual
     * for a comprehensive list of them.
     *
     * @see #setSharedVariable(String,Object)
     * @see #setSharedVariable(String,TemplateModel)
     * @see #setAllSharedVariables
     */
    public TemplateModel getSharedVariable(String name) {
        return (TemplateModel) sharedVariables.get(name);
    }
    
    /**
     * Removes all shared variables, except the predefined ones (compress, html_escape, etc.).
     */
    public void clearSharedVariables() {
        sharedVariables.clear();
        loadBuiltInSharedVariables();
    }
    
    /**
     * Removes all entries from the template cache, thus forcing reloading of templates
     * on subsequent <code>getTemplate</code> calls.
     * 
     * <p>This method is thread-safe and can be called while the engine processes templates.
     */
    public void clearTemplateCache() {
        cache.clear();
    }
    
    /**
     * Equivalent to {@link
     * #removeTemplateFromCache(String, Locale, Object, String, boolean)
     * removeTemplateFromCache(name, thisCfg.getLocale(), null, thisCfg.getEncoding(thisCfg.getLocale()), true)}.
     * @since 2.3.19
     */
    public void removeTemplateFromCache(String name) throws IOException {
        Locale loc = getLocale();
        removeTemplateFromCache(name, loc, null, getEncoding(loc), true);
    }

    /**
     * Equivalent to {@link
     * #removeTemplateFromCache(String, Locale, Object, String, boolean)
     * removeTemplateFromCache(name, locale, null, thisCfg.getEncoding(locale), true)}.
     * @since 2.3.19
     */
    public void removeTemplateFromCache(String name, Locale locale) throws IOException {
        removeTemplateFromCache(name, locale, null, getEncoding(locale), true);
    }

    /**
     * Equivalent to {@link
     * #removeTemplateFromCache(String, Locale, Object, String, boolean)
     * removeTemplateFromCache(name, thisCfg.getLocale(), null, encoding, true)}.
     * @since 2.3.19
     */
    public void removeTemplateFromCache(String name, String encoding) throws IOException {
        removeTemplateFromCache(name, getLocale(), null, encoding, true);
    }

    /**
     * Equivalent to {@link
     * #removeTemplateFromCache(String, Locale, Object, String, boolean)
     * removeTemplateFromCache(name, locale, null, encoding, true)}.
     * @since 2.3.19
     */
    public void removeTemplateFromCache(String name, Locale locale, String encoding) throws IOException {
        removeTemplateFromCache(name, locale, null, encoding, true);
    }
    
    /**
     * Equivalent to {@link
     * #removeTemplateFromCache(String, Locale, Object, String, boolean)
     * removeTemplateFromCache(name, locale, null, encoding, parse)}.
     * @since 2.3.19
     */
    public void removeTemplateFromCache(
            String name, Locale locale, String encoding, boolean parse)
    throws IOException {
        removeTemplateFromCache(name, locale, null, encoding, parse);
    }    

    /**
     * Removes a template from the template cache, hence forcing the re-loading
     * of it when it's next time requested. This is to give the application
     * finer control over cache updating than {@link #setTemplateUpdateDelay(int)}
     * alone does.
     * 
     * <p>For the meaning of the parameters, see
     * {@link #getTemplate(String, Locale, Object, String, boolean, boolean)}.
     * 
     * <p>This method is thread-safe and can be called while the engine processes templates.
     * 
     * @since 2.3.28
     */
    public void removeTemplateFromCache(
            String name, Locale locale, Object customLookupCondition, String encoding, boolean parse)
    throws IOException {
        cache.removeTemplate(name, locale, customLookupCondition, encoding, parse);
    }    
    
    /**
     * The getter pair of {@link #setLocalizedLookup(boolean)}.
     * 
     * <p>This method is thread-safe and can be called while the engine works.
     */
    public boolean getLocalizedLookup() {
        return cache.getLocalizedLookup();
    }
    
    /**
     * Enables/disables localized template lookup. Enabled by default.
     * 
     * <p>
     * With the default {@link TemplateLookupStrategy}, localized lookup works like this: Let's say your locale setting
     * is {@code Locale("en", "AU")}, and you call {@link Configuration#getTemplate(String) cfg.getTemplate("foo.ftl")}.
     * Then FreeMarker will look for the template under these names, stopping at the first that exists:
     * {@code "foo_en_AU.ftl"}, {@code "foo_en.ftl"}, {@code "foo.ftl"}. See the description of the default value at
     * {@link #setTemplateLookupStrategy(TemplateLookupStrategy)} for a more details. If you need to generate different
     * template names, use {@link #setTemplateLookupStrategy(TemplateLookupStrategy)} with your custom
     * {@link TemplateLookupStrategy}.
     * 
     * <p>Note that changing the value of this setting causes the template cache to be emptied so that old lookup
     * results won't be reused (since 2.3.22). 
     * 
     * <p>
     * Historical note: Despite what the API documentation said earlier, this method is <em>not</em> thread-safe. While
     * setting it can't cause any serious problems, and in fact it works well on most hardware, it's not guaranteed that
     * FreeMarker will see the update in all threads.
     */
    public void setLocalizedLookup(boolean localizedLookup) {
        this.localizedLookup = localizedLookup;
        cache.setLocalizedLookup(localizedLookup);
    }
    
    @Override
    public void setSetting(String name, String value) throws TemplateException {
        boolean unknown = false;
        try {
            if ("TemplateUpdateInterval".equalsIgnoreCase(name)) {
                name = TEMPLATE_UPDATE_DELAY_KEY;
            } else if ("DefaultEncoding".equalsIgnoreCase(name)) {
                name = DEFAULT_ENCODING_KEY;
            }
            
            if (DEFAULT_ENCODING_KEY_SNAKE_CASE.equals(name) || DEFAULT_ENCODING_KEY_CAMEL_CASE.equals(name)) {
                if (JVM_DEFAULT.equalsIgnoreCase(value)) {
                    setDefaultEncoding(getJVMDefaultEncoding()); 
                } else {
                    setDefaultEncoding(value);
                }
            } else if (LOCALIZED_LOOKUP_KEY_SNAKE_CASE.equals(name) || LOCALIZED_LOOKUP_KEY_CAMEL_CASE.equals(name)) {
                setLocalizedLookup(StringUtil.getYesNo(value));
            } else if (STRICT_SYNTAX_KEY_SNAKE_CASE.equals(name) || STRICT_SYNTAX_KEY_CAMEL_CASE.equals(name)) {
                setStrictSyntaxMode(StringUtil.getYesNo(value));
            } else if (WHITESPACE_STRIPPING_KEY_SNAKE_CASE.equals(name)
                    || WHITESPACE_STRIPPING_KEY_CAMEL_CASE.equals(name)) {
                setWhitespaceStripping(StringUtil.getYesNo(value));
            } else if (AUTO_ESCAPING_POLICY_KEY_SNAKE_CASE.equals(name) || AUTO_ESCAPING_POLICY_KEY_CAMEL_CASE.equals(name)) {
                if ("enable_if_default".equals(value) || "enableIfDefault".equals(value)) {
                    setAutoEscapingPolicy(ENABLE_IF_DEFAULT_AUTO_ESCAPING_POLICY);
                } else if ("enable_if_supported".equals(value) || "enableIfSupported".equals(value)) {
                    setAutoEscapingPolicy(ENABLE_IF_SUPPORTED_AUTO_ESCAPING_POLICY);
                } else if ("force".equals(value)) {
                    setAutoEscapingPolicy(FORCE_AUTO_ESCAPING_POLICY);
                } else if ("disable".equals(value)) {
                    setAutoEscapingPolicy(DISABLE_AUTO_ESCAPING_POLICY);
                } else {
                    throw invalidSettingValueException(name, value);
                }
            } else if (OUTPUT_FORMAT_KEY_SNAKE_CASE.equals(name) || OUTPUT_FORMAT_KEY_CAMEL_CASE.equals(name)) {
                if (value.equalsIgnoreCase(DEFAULT)) {
                    unsetOutputFormat();
                } else {
                    OutputFormat stdOF = STANDARD_OUTPUT_FORMATS.get(value);
                    setOutputFormat(
                            stdOF != null ? stdOF
                            : (OutputFormat) _ObjectBuilderSettingEvaluator.eval(
                                    value, OutputFormat.class, true, _SettingEvaluationEnvironment.getCurrent()));
                }
            } else if (REGISTERED_CUSTOM_OUTPUT_FORMATS_KEY_SNAKE_CASE.equals(name)
                    || REGISTERED_CUSTOM_OUTPUT_FORMATS_KEY_CAMEL_CASE.equals(name)) {
                List list = (List) _ObjectBuilderSettingEvaluator.eval(
                        value, List.class, true, _SettingEvaluationEnvironment.getCurrent());
                for (Object item : list) {
                    if (!(item instanceof OutputFormat)) {
                        throw new _MiscTemplateException(getEnvironment(),
                                "Invalid value for setting ", new _DelayedJQuote(name), ": List items must be "
                                + OutputFormat.class.getName() + " instances, in: ", value);
                    }
                }
                setRegisteredCustomOutputFormats(list);
            } else if (RECOGNIZE_STANDARD_FILE_EXTENSIONS_KEY_SNAKE_CASE.equals(name)
                    || RECOGNIZE_STANDARD_FILE_EXTENSIONS_KEY_CAMEL_CASE.equals(name)) {
                if (value.equalsIgnoreCase(DEFAULT)) {
                    unsetRecognizeStandardFileExtensions();
                } else {
                    setRecognizeStandardFileExtensions(StringUtil.getYesNo(value));
                }
            } else if (CACHE_STORAGE_KEY_SNAKE_CASE.equals(name) || CACHE_STORAGE_KEY_CAMEL_CASE.equals(name)) {
                if (value.equalsIgnoreCase(DEFAULT)) {
                    unsetCacheStorage();
                } if (value.indexOf('.') == -1) {
                    int strongSize = 0;
                    int softSize = 0;
                    Map map = StringUtil.parseNameValuePairList(
                            value, String.valueOf(Integer.MAX_VALUE));
                    Iterator it = map.entrySet().iterator();
                    while (it.hasNext()) {
                        Map.Entry ent = (Map.Entry) it.next();
                        String pname = (String) ent.getKey();
                        int pvalue;
                        try {
                            pvalue = Integer.parseInt((String) ent.getValue());
                        } catch (NumberFormatException e) {
                            throw invalidSettingValueException(name, value);
                        }
                        if ("soft".equalsIgnoreCase(pname)) {
                            softSize = pvalue;
                        } else if ("strong".equalsIgnoreCase(pname)) {
                            strongSize = pvalue;
                        } else {
                            throw invalidSettingValueException(name, value);
                        }
                    }
                    if (softSize == 0 && strongSize == 0) {
                        throw invalidSettingValueException(name, value);
                    }
                    setCacheStorage(new MruCacheStorage(strongSize, softSize));
                } else {
                    setCacheStorage((CacheStorage) _ObjectBuilderSettingEvaluator.eval(
                            value, CacheStorage.class, false, _SettingEvaluationEnvironment.getCurrent()));
                }
            } else if (TEMPLATE_UPDATE_DELAY_KEY_SNAKE_CASE.equals(name)
                    || TEMPLATE_UPDATE_DELAY_KEY_CAMEL_CASE.equals(name)) {
                long multiplier;
                String valueWithoutUnit;
                if (value.endsWith("ms")) {
                    multiplier = 1;
                    valueWithoutUnit = rightTrim(value.substring(0, value.length() - 2));
                } else if (value.endsWith("s")) {
                    multiplier = 1000;
                    valueWithoutUnit = rightTrim(value.substring(0, value.length() - 1));
                } else if (value.endsWith("m")) {
                    multiplier = 1000 * 60;
                    valueWithoutUnit = rightTrim(value.substring(0, value.length() - 1));
                } else if (value.endsWith("h")) {
                    multiplier = 1000 * 60 * 60;
                    valueWithoutUnit = rightTrim(value.substring(0, value.length() - 1));
                } else {
                    multiplier = 1000;  // Default is seconds for backward compatibility
                    valueWithoutUnit = value;
                }
                setTemplateUpdateDelayMilliseconds(Integer.parseInt(valueWithoutUnit) * multiplier);
            } else if (TAG_SYNTAX_KEY_SNAKE_CASE.equals(name) || TAG_SYNTAX_KEY_CAMEL_CASE.equals(name)) {
                if ("auto_detect".equals(value) || "autoDetect".equals(value)) {
                    setTagSyntax(AUTO_DETECT_TAG_SYNTAX);
                } else if ("angle_bracket".equals(value) || "angleBracket".equals(value)) {
                    setTagSyntax(ANGLE_BRACKET_TAG_SYNTAX);
                } else if ("square_bracket".equals(value) || "squareBracket".equals(value)) {
                    setTagSyntax(SQUARE_BRACKET_TAG_SYNTAX);
                } else {
                    throw invalidSettingValueException(name, value);
                }
            } else if (INTERPOLATION_SYNTAX_KEY_SNAKE_CASE.equals(name)
                    || INTERPOLATION_SYNTAX_KEY_CAMEL_CASE.equals(name)) {
                if ("legacy".equals(value)) {
                    setInterpolationSyntax(LEGACY_INTERPOLATION_SYNTAX);
                } else if ("dollar".equals(value)) {
                    setInterpolationSyntax(DOLLAR_INTERPOLATION_SYNTAX);
                } else if ("square_bracket".equals(value) || "squareBracket".equals(value)) {
                    setInterpolationSyntax(SQUARE_BRACKET_INTERPOLATION_SYNTAX);
                } else {
                    throw invalidSettingValueException(name, value);
                }
            } else if (NAMING_CONVENTION_KEY_SNAKE_CASE.equals(name) || NAMING_CONVENTION_KEY_CAMEL_CASE.equals(name)) {
                if ("auto_detect".equals(value) || "autoDetect".equals(value)) {
                    setNamingConvention(AUTO_DETECT_NAMING_CONVENTION);
                } else if ("legacy".equals(value)) {
                    setNamingConvention(LEGACY_NAMING_CONVENTION);
                } else if ("camel_case".equals(value) || "camelCase".equals(value)) {
                    setNamingConvention(CAMEL_CASE_NAMING_CONVENTION);
                } else {
                    throw invalidSettingValueException(name, value);
                }
            } else if (TAB_SIZE_KEY_SNAKE_CASE.equals(name) || TAB_SIZE_KEY_CAMEL_CASE.equals(name)) {
                setTabSize(Integer.parseInt(value));
            } else if (INCOMPATIBLE_IMPROVEMENTS_KEY_SNAKE_CASE.equals(name)
                    || INCOMPATIBLE_IMPROVEMENTS_KEY_CAMEL_CASE.equals(name)) {
                setIncompatibleImprovements(new Version(value));
            } else if (INCOMPATIBLE_ENHANCEMENTS.equals(name)) {
                setIncompatibleEnhancements(value);
            } else if (TEMPLATE_LOADER_KEY_SNAKE_CASE.equals(name) || TEMPLATE_LOADER_KEY_CAMEL_CASE.equals(name)) {
                if (value.equalsIgnoreCase(DEFAULT)) {
                    unsetTemplateLoader();
                } else {
                    setTemplateLoader((TemplateLoader) _ObjectBuilderSettingEvaluator.eval(
                            value, TemplateLoader.class, true, _SettingEvaluationEnvironment.getCurrent()));
                }
            } else if (TEMPLATE_LOOKUP_STRATEGY_KEY_SNAKE_CASE.equals(name)
                    || TEMPLATE_LOOKUP_STRATEGY_KEY_CAMEL_CASE.equals(name)) {
                if (value.equalsIgnoreCase(DEFAULT)) {
                    unsetTemplateLookupStrategy();
                } else {
                    setTemplateLookupStrategy((TemplateLookupStrategy) _ObjectBuilderSettingEvaluator.eval(
                            value, TemplateLookupStrategy.class, false, _SettingEvaluationEnvironment.getCurrent()));
                }
            } else if (TEMPLATE_NAME_FORMAT_KEY_SNAKE_CASE.equals(name)
                    || TEMPLATE_NAME_FORMAT_KEY_CAMEL_CASE.equals(name)) {
                if (value.equalsIgnoreCase(DEFAULT)) {
                    unsetTemplateNameFormat();
                } else if (value.equalsIgnoreCase("default_2_3_0")) {
                    setTemplateNameFormat(TemplateNameFormat.DEFAULT_2_3_0);
                } else if (value.equalsIgnoreCase("default_2_4_0")) {
                    setTemplateNameFormat(TemplateNameFormat.DEFAULT_2_4_0);
                } else {
                    throw invalidSettingValueException(name, value);
                }
            } else if (TEMPLATE_CONFIGURATIONS_KEY_SNAKE_CASE.equals(name)
                    || TEMPLATE_CONFIGURATIONS_KEY_CAMEL_CASE.equals(name)) {
                if (value.equals(NULL)) {
                    setTemplateConfigurations(null);
                } else {
                    setTemplateConfigurations((TemplateConfigurationFactory) _ObjectBuilderSettingEvaluator.eval(
                            value, TemplateConfigurationFactory.class, false, _SettingEvaluationEnvironment.getCurrent()));
                }
            } else if (FALLBACK_ON_NULL_LOOP_VARIABLE_KEY_SNAKE_CASE.equals(name)
                    || FALLBACK_ON_NULL_LOOP_VARIABLE_KEY_CAMEL_CASE.equals(name)) {
                setFallbackOnNullLoopVariable(StringUtil.getYesNo(value));
            } else {
                unknown = true;
            }
        } catch (Exception e) {
            throw settingValueAssignmentException(name, value, e);
        }
        if (unknown) {
            super.setSetting(name, value);
        }
    }

    private String rightTrim(String s) {
        int ln = s.length();
        while (ln > 0 && Character.isWhitespace(s.charAt(ln - 1))) {
            ln--;
        }
        return s.substring(0, ln);
    }

    /**
     * Returns the valid {@link Configuration} setting names. Naturally, this includes the {@link Configurable} setting
     * names too.
     * 
     * @param camelCase
     *            If we want the setting names with camel case naming convention, or with snake case (legacy) naming
     *            convention.
     * 
     * @see Configurable#getSettingNames(boolean)
     * 
     * @since 2.3.24
     */
    @Override
    public Set<String> getSettingNames(boolean camelCase) {
        return new _UnmodifiableCompositeSet<>(
                super.getSettingNames(camelCase),
                new _SortedArraySet<>(camelCase ? SETTING_NAMES_CAMEL_CASE : SETTING_NAMES_SNAKE_CASE));
    }
    
    @Override
    protected String getCorrectedNameForUnknownSetting(String name) {
        if ("encoding".equals(name) || "charset".equals(name) || "default_charset".equals(name)) {
            // [2.4] Default might change to camel-case
            return DEFAULT_ENCODING_KEY;
        }
        if ("defaultCharset".equals(name)) {
            return DEFAULT_ENCODING_KEY_CAMEL_CASE;
        }
        return super.getCorrectedNameForUnknownSetting(name);
    }
    
    @Override
    protected void doAutoImportsAndIncludes(Environment env) throws TemplateException, IOException {
        Template t = env.getMainTemplate();
        doAutoImports(env, t);
        doAutoIncludes(env, t);
    }

    private void doAutoImports(Environment env, Template t) throws IOException, TemplateException {
        Map<String, String> envAutoImports = env.getAutoImportsWithoutFallback();
        Map<String, String> tAutoImports = t.getAutoImportsWithoutFallback();
        
        boolean lazyAutoImports = env.getLazyAutoImports() != null ? env.getLazyAutoImports().booleanValue()
                : env.getLazyImports();
        
        for (Map.Entry<String, String> autoImport : getAutoImportsWithoutFallback().entrySet()) {
            String nsVarName = autoImport.getKey();
            if ((tAutoImports == null || !tAutoImports.containsKey(nsVarName))
                    && (envAutoImports == null || !envAutoImports.containsKey(nsVarName))) {
                env.importLib(autoImport.getValue(), nsVarName, lazyAutoImports);
            }
        }
        if (tAutoImports != null) {
            for (Map.Entry<String, String> autoImport : tAutoImports.entrySet()) {
                String nsVarName = autoImport.getKey();
                if (envAutoImports == null || !envAutoImports.containsKey(nsVarName)) {
                    env.importLib(autoImport.getValue(), nsVarName, lazyAutoImports);
                }
            }
        }
        if (envAutoImports != null) {
            for (Map.Entry<String, String> autoImport : envAutoImports.entrySet()) {
                String nsVarName = autoImport.getKey();
                env.importLib(autoImport.getValue(), nsVarName, lazyAutoImports);
            }
        }
    }
    
    private void doAutoIncludes(Environment env, Template t) throws TemplateException, IOException,
            TemplateNotFoundException, MalformedTemplateNameException, ParseException {
        // We can't store autoIncludes in LinkedHashSet-s because setAutoIncludes(List) allows duplicates,
        // unfortunately. Yet we have to prevent duplicates among Configuration levels, with the lowest levels having
        // priority. So we build some Set-s to do that, but we avoid the most common cases where they aren't needed.
        
        List<String> tAutoIncludes = t.getAutoIncludesWithoutFallback();
        List<String> envAutoIncludes = env.getAutoIncludesWithoutFallback();
        
        for (String templateName : getAutoIncludesWithoutFallback()) {
            if ((tAutoIncludes == null || !tAutoIncludes.contains(templateName))
                    && (envAutoIncludes == null || !envAutoIncludes.contains(templateName))) {
                env.include(getTemplate(templateName, env.getLocale()));
            }
        }
        
        if (tAutoIncludes != null) {
            for (String templateName : tAutoIncludes) {
                if (envAutoIncludes == null || !envAutoIncludes.contains(templateName)) {
                    env.include(getTemplate(templateName, env.getLocale()));
                }
            }
        }
        
        if (envAutoIncludes != null) {
            for (String templateName : envAutoIncludes) {
                env.include(getTemplate(templateName, env.getLocale()));
            }
        }
    }

    /**
     * Returns FreeMarker version number string. 
     * 
     * @deprecated Use {@link #getVersion()} instead.
     */
    @Deprecated
    public static String getVersionNumber() {
        return VERSION.toString();
    }
    
    /**
     * Returns FreeMarker version information, most importantly the major.minor.micro version numbers;
     * do NOT use this as the value of the {@code incompatible_improvements} setting (as the parameter to
     * {@link Configuration#Configuration(Version)}), as then your application can break when you upgrade FreeMarker!
     * Use a constant value, like {@link #VERSION_2_3_28}, to protect your application from fixes/changes that aren't
     * entirely backward compatible. Fixes and features that are backward compatible are always enabled. 
     * 
     * On FreeMarker version numbering rules:
     * <ul>
     *   <li>For final/stable releases the version number is like major.minor.micro, like 2.3.19. (Historically,
     *       when micro was 0 the version strings was like major.minor instead of the proper major.minor.0, but that's
     *       not like that anymore.)
     *   <li>When only the micro version is increased, compatibility with previous versions with the same
     *       major.minor is kept. Thus {@code freemarker.jar} can be replaced in an existing application without
     *       breaking it.</li>
     *   <li>For non-final/unstable versions (that almost nobody uses), the format is:
     *       <ul>
     *         <li>Starting from 2.3.20: major.minor.micro-extraInfo, like
     *             2.3.20-nightly_20130506T123456Z, 2.4.0-RC01. The major.minor.micro
     *             always indicates the target we move towards, so 2.3.20-nightly or 2.3.20-M01 is
     *             after 2.3.19 and will eventually become to 2.3.20. "PRE", "M" and "RC" (uppercase!) means
     *             "preview", "milestone" and "release candidate" respectively, and is always followed by a 2 digit
     *             0-padded counter, like M03 is the 3rd milestone release of a given major.minor.micro.</li> 
     *         <li>Before 2.3.20: The extraInfo wasn't preceded by a "-".
     *             Instead of "nightly" there was "mod", where the major.minor.micro part has indicated where
     *             are we coming from, so 2.3.19mod (read as: 2.3.19 modified) was after 2.3.19 but before 2.3.20.
     *             Also, "pre" and "rc" was lowercase, and was followd by a number without 0-padding.</li>
     *       </ul>
     * </ul>
     * 
     * @since 2.3.20
     */ 
    public static Version getVersion() {
        return VERSION;
    }
    
    /**
     * Returns the default object wrapper for a given "incompatible_improvements" version.
     * 
     * @see #setIncompatibleImprovements(Version)
     * 
     * @since 2.3.21
     */
    public static ObjectWrapper getDefaultObjectWrapper(Version incompatibleImprovements) {
        if (incompatibleImprovements.intValue() < _VersionInts.V_2_3_21) {
            return ObjectWrapper.DEFAULT_WRAPPER;
        } else {
            return new DefaultObjectWrapperBuilder(incompatibleImprovements).build();
        }
    }

    /**
     * Same as {@link #getSupportedBuiltInNames(int)} with argument {@link #getNamingConvention()}.
     * 
     * @since 2.3.20
     */
    public Set getSupportedBuiltInNames() {
        return getSupportedBuiltInNames(getNamingConvention());
    }

    /**
     * Returns the names of the supported "built-ins". These are the ({@code expr?builtin_name}-like things). As of this
     * writing, this information doesn't depend on the configuration options, so it could be a static method, but
     * to be future-proof, it's an instance method. 
     * 
     * @param namingConvention
     *            One of {@link #AUTO_DETECT_NAMING_CONVENTION}, {@link #LEGACY_NAMING_CONVENTION}, and
     *            {@link #CAMEL_CASE_NAMING_CONVENTION}. If it's {@link #AUTO_DETECT_NAMING_CONVENTION} then the union
     *            of the names in all the naming conventions is returned. 
     * 
     * @since 2.3.24
     */
    public Set<String> getSupportedBuiltInNames(int namingConvention) {
        return _CoreAPI.getSupportedBuiltInNames(namingConvention);
    }
    
    /**
     * Same as {@link #getSupportedBuiltInDirectiveNames(int)} with argument {@link #getNamingConvention()}.
     * 
     * @since 2.3.21
     */
    public Set getSupportedBuiltInDirectiveNames() {
        return getSupportedBuiltInDirectiveNames(getNamingConvention());
    }

    /**
     * Returns the names of the directives that are predefined by FreeMarker. These are the things that you call like
     * <code>&lt;#directiveName ...&gt;</code>.
     * 
     * @param namingConvention
     *            One of {@link #AUTO_DETECT_NAMING_CONVENTION}, {@link #LEGACY_NAMING_CONVENTION}, and
     *            {@link #CAMEL_CASE_NAMING_CONVENTION}. If it's {@link #AUTO_DETECT_NAMING_CONVENTION} then the union
     *            of the names in all the naming conventions is returned. 
     * 
     * @since 2.3.24
     */
    public Set<String> getSupportedBuiltInDirectiveNames(int namingConvention) {
        if (namingConvention == AUTO_DETECT_NAMING_CONVENTION) {
            return _CoreAPI.ALL_BUILT_IN_DIRECTIVE_NAMES;
        } else if (namingConvention == LEGACY_NAMING_CONVENTION) {
            return _CoreAPI.LEGACY_BUILT_IN_DIRECTIVE_NAMES;
        } else if (namingConvention == CAMEL_CASE_NAMING_CONVENTION) {
            return _CoreAPI.CAMEL_CASE_BUILT_IN_DIRECTIVE_NAMES;
        } else {
            throw new IllegalArgumentException("Unsupported naming convention constant: " + namingConvention);
        }
    }
    
    private static String getRequiredVersionProperty(Properties vp, String properyName) {
        String s = vp.getProperty(properyName);
        if (s == null) {
            throw new RuntimeException(
                    "Version file is corrupt: \"" + properyName + "\" property is missing.");
        }
        return s;
    }

}<|MERGE_RESOLUTION|>--- conflicted
+++ resolved
@@ -994,7 +994,6 @@
      *       </li>
      *     </ul>
      *   </li>
-<<<<<<< HEAD
      *   <li><p>
      *     2.3.33 (or higher):
      *     <ul>
@@ -1002,7 +1001,7 @@
      *       {@link SimpleTemporal}. Before that, {@link Temporal}-s were treated as generic Java objects;
      *       see {@link BeansWrapper#BeansWrapper(Version)}.
      *     </ul>
-=======
+     *   </li>
      *   <li>
      *       <p>
      *       2.3.33 (or higher):
@@ -1017,7 +1016,6 @@
      *           unlikely that anyone wanted to depend on such fragile logic anyway. Note again that we still do UNICODE
      *           normalization, so combining characters won't break your comparison.)</p></li>
      *       </ul>
->>>>>>> 52992c34
      *   </li>
      * </ul>
      * 
@@ -2202,7 +2200,7 @@
      * @param autoEscapingPolicy
      *          One of the {@link #ENABLE_IF_DEFAULT_AUTO_ESCAPING_POLICY},
      *          {@link #ENABLE_IF_SUPPORTED_AUTO_ESCAPING_POLICY}, {@link #DISABLE_AUTO_ESCAPING_POLICY}, and
-     *          {@link #FORCE_AUTO_ESCAPING_POLICY} constants.  
+     *          {@link #FORCE_AUTO_ESCAPING_POLICY} constants.
      * 
      * @see TemplateConfiguration#setAutoEscapingPolicy(int)
      * @see Configuration#setOutputFormat(OutputFormat)
