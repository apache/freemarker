/*
 * Licensed to the Apache Software Foundation (ASF) under one
 * or more contributor license agreements.  See the NOTICE file
 * distributed with this work for additional information
 * regarding copyright ownership.  The ASF licenses this file
 * to you under the Apache License, Version 2.0 (the
 * "License"); you may not use this file except in compliance
 * with the License.  You may obtain a copy of the License at
 *
 *   http://www.apache.org/licenses/LICENSE-2.0
 *
 * Unless required by applicable law or agreed to in writing,
 * software distributed under the License is distributed on an
 * "AS IS" BASIS, WITHOUT WARRANTIES OR CONDITIONS OF ANY
 * KIND, either express or implied.  See the License for the
 * specific language governing permissions and limitations
 * under the License.
 */

package freemarker.template.utility;

import static freemarker.template.utility.StringUtil.JsStringEncQuotation.*;

import java.io.IOException;
import java.io.UnsupportedEncodingException;
import java.io.Writer;
import java.util.HashMap;
import java.util.Locale;
import java.util.Map;
import java.util.StringTokenizer;
import java.util.regex.Pattern;

import freemarker.core.Environment;
import freemarker.core.ParseException;
import freemarker.ext.dom._ExtDomApi;
import freemarker.template.Version;

/**
 *  Some text related utilities.
 */
public class StringUtil {
    
    /**
     *  Used to look up if the chars with low code needs to be escaped, but note that it gives bad result for '=', as
     *  there the it matters if it's after '['.
     */
    private static final char[] ESCAPES = createEscapes();
    
    private static final char[] LT = new char[] { '&', 'l', 't', ';' };
    private static final char[] GT = new char[] { '&', 'g', 't', ';' };
    private static final char[] AMP = new char[] { '&', 'a', 'm', 'p', ';' };
    private static final char[] QUOT = new char[] { '&', 'q', 'u', 'o', 't', ';' };
    private static final char[] HTML_APOS = new char[] { '&', '#', '3', '9', ';' };
    private static final char[] XML_APOS = new char[] { '&', 'a', 'p', 'o', 's', ';' };

    /*
     *  For better performance most methods are folded down. Don't you scream... :)
     */

    /**
     *  HTML encoding (does not convert line breaks and apostrophe-quote).
     *  Replaces all '&gt;' '&lt;' '&amp;' and '"' with entity reference, but not "'" (apostrophe-quote).
     *  The last is not escaped as back then when this was written some user agents didn't understood 
     *  "&amp;apos;" nor "&amp;#39;".
     *    
     *  @deprecated Use {@link #XHTMLEnc(String)} instead, because it escapes apostrophe-quote too.
     */
    @Deprecated
    public static String HTMLEnc(String s) {
        return XMLEncNA(s);
    }

    /**
     *  XML Encoding.
     *  Replaces all '&gt;' '&lt;' '&amp;', "'" and '"' with entity reference
     */
    public static String XMLEnc(String s) {
        return XMLOrHTMLEnc(s, true, true, XML_APOS);
    }

    /**
     * Like {@link #XMLEnc(String)}, but writes the result into a {@link Writer}.
     * 
     * @since 2.3.24
     */
    public static void XMLEnc(String s, Writer out) throws IOException {
        XMLOrHTMLEnc(s, XML_APOS, out);
    }
    
    /**
     *  XHTML Encoding.
     *  Replaces all '&gt;' '&lt;' '&amp;', "'" and '"' with entity reference
     *  suitable for XHTML decoding in common user agents (including legacy
     *  user agents, which do not decode "&amp;apos;" to "'", so "&amp;#39;" is used
     *  instead [see http://www.w3.org/TR/xhtml1/#C_16])
     */
    public static String XHTMLEnc(String s) {
        return XMLOrHTMLEnc(s, true, true, HTML_APOS);
    }

    /**
     * Like {@link #XHTMLEnc(String)}, but writes the result into a {@link Writer}.
     * 
     * @since 2.3.24
     */
    public static void XHTMLEnc(String s, Writer out) throws IOException {
        XMLOrHTMLEnc(s, HTML_APOS, out);
    }
    
    private static String XMLOrHTMLEnc(String s, boolean escGT, boolean escQuot, char[] apos) {
        final int ln = s.length();
        
        // First we find out if we need to escape, and if so, what the length of the output will be:
        int firstEscIdx = -1;
        int lastEscIdx = 0;
        int plusOutLn = 0;
        for (int i = 0; i < ln; i++) {
            escape: do {
                final char c = s.charAt(i);
                switch (c) {
                case '<':
                    plusOutLn += LT.length - 1;
                    break;
                case '>':
                    if (!(escGT || maybeCDataEndGT(s, i))) {
                        break escape;
                    }
                    plusOutLn += GT.length - 1;
                    break;
                case '&':
                    plusOutLn += AMP.length - 1;
                    break;
                case '"':
                    if (!escQuot) {
                        break escape;
                    }
                    plusOutLn += QUOT.length - 1;
                    break;
                case '\'': // apos
                    if (apos == null) {
                        break escape;
                    }
                    plusOutLn += apos.length - 1;
                    break;
                default:
                    break escape;
                }
                
                if (firstEscIdx == -1) {
                    firstEscIdx = i;
                }
                lastEscIdx = i;
            } while (false);
        }
        
        if (firstEscIdx == -1) {
            return s; // Nothing to escape
        } else {
            final char[] esced = new char[ln + plusOutLn];
            if (firstEscIdx != 0) {
                s.getChars(0, firstEscIdx, esced, 0);
            }
            int dst = firstEscIdx;
            scan: for (int i = firstEscIdx; i <= lastEscIdx; i++) {
                final char c = s.charAt(i);
                switch (c) {
                case '<':
                    dst = shortArrayCopy(LT, esced, dst);
                    continue scan;
                case '>':
                    if (!(escGT || maybeCDataEndGT(s, i))) {
                        break;
                    }
                    dst = shortArrayCopy(GT, esced, dst);
                    continue scan;
                case '&':
                    dst = shortArrayCopy(AMP, esced, dst);
                    continue scan;
                case '"':
                    if (!escQuot) {
                        break;
                    }
                    dst = shortArrayCopy(QUOT, esced, dst);
                    continue scan;
                case '\'': // apos
                    if (apos == null) {
                        break;
                    }
                    dst = shortArrayCopy(apos, esced, dst);
                    continue scan;
                }
                esced[dst++] = c;
            }
            if (lastEscIdx != ln - 1) {
                s.getChars(lastEscIdx + 1, ln, esced, dst);
            }
            
            return String.valueOf(esced);
        }
    }
    
    private static boolean maybeCDataEndGT(String s, int i) {
        if (i == 0) return true;
        if (s.charAt(i - 1) != ']') return false;
        if (i == 1 || s.charAt(i - 2) == ']') return true;
        return false;
    }

    private static void XMLOrHTMLEnc(String s, char[] apos, Writer out) throws IOException {
        int writtenEnd = 0;  // exclusive end
        int ln = s.length();
        for (int i = 0; i < ln; i++) {
            char c = s.charAt(i);
            if (c == '<' || c == '>' || c == '&' || c == '"' || c == '\'') {
                int flushLn = i - writtenEnd;
                if (flushLn != 0) {
                    out.write(s, writtenEnd, flushLn);
                }
                writtenEnd = i + 1;
                
                switch (c) {
                case '<': out.write(LT); break;
                case '>': out.write(GT); break;
                case '&': out.write(AMP); break;
                case '"': out.write(QUOT); break;
                default: out.write(apos); break;
                }
            }
        }
        if (writtenEnd < ln) {
            out.write(s, writtenEnd, ln - writtenEnd);
        }
    }
    
    /**
     * For efficiently copying very short char arrays.
     */
    private static int shortArrayCopy(char[] src, char[] dst, int dstOffset) {
        int ln = src.length;
        for (int i = 0; i < ln; i++) {
            dst[dstOffset++] = src[i];
        }
        return dstOffset;
    }
    
    /**
     *  XML encoding without replacing apostrophes.
     *  @see #XMLEnc(String)
     */
    public static String XMLEncNA(String s) {
        return XMLOrHTMLEnc(s, true, true, null);
    }

    /**
     *  XML encoding for attribute values quoted with <tt>"</tt> (not with <tt>'</tt>!).
     *  Also can be used for HTML attributes that are quoted with <tt>"</tt>.
     *  @see #XMLEnc(String)
     */
    public static String XMLEncQAttr(String s) {
        return XMLOrHTMLEnc(s, false, true, null);
    }

    /**
     *  XML encoding without replacing apostrophes and quotation marks and
     *  greater-thans (except in {@code ]]>}).
     *  @see #XMLEnc(String)
     */
    public static String XMLEncNQG(String s) {
        return XMLOrHTMLEnc(s, false, false, null);
    }
    
    /**
     *  Rich Text Format encoding (does not replace line breaks).
     *  Escapes all '\' '{' '}'.
     */
    public static String RTFEnc(String s) {
        int ln = s.length();
        
        // First we find out if we need to escape, and if so, what the length of the output will be:
        int firstEscIdx = -1;
        int lastEscIdx = 0;
        int plusOutLn = 0;
        for (int i = 0; i < ln; i++) {
            char c = s.charAt(i);
            if (c == '{' || c == '}' || c == '\\') {
                if (firstEscIdx == -1) {
                    firstEscIdx = i;
                }
                lastEscIdx = i;
                plusOutLn++;
            }
        }
        
        if (firstEscIdx == -1) {
            return s; // Nothing to escape
        } else {
            char[] esced = new char[ln + plusOutLn];
            if (firstEscIdx != 0) {
                s.getChars(0, firstEscIdx, esced, 0);
            }
            int dst = firstEscIdx;
            for (int i = firstEscIdx; i <= lastEscIdx; i++) {
                char c = s.charAt(i);
                if (c == '{' || c == '}' || c == '\\') {
                    esced[dst++] = '\\';
                }
                esced[dst++] = c;
            }
            if (lastEscIdx != ln - 1) {
                s.getChars(lastEscIdx + 1, ln, esced, dst);
            }
            
            return String.valueOf(esced);
        }
    }
    
    /**
     * Like {@link #RTFEnc(String)}, but writes the result into a {@link Writer}.
     * 
     * @since 2.3.24
     */
    public static void RTFEnc(String s, Writer out) throws IOException {
        int writtenEnd = 0;  // exclusive end
        int ln = s.length();
        for (int i = 0; i < ln; i++) {
            char c = s.charAt(i);
            if (c == '{' || c == '}' || c == '\\') {
                int flushLn = i - writtenEnd;
                if (flushLn != 0) {
                    out.write(s, writtenEnd, flushLn);
                }
                out.write('\\');
                writtenEnd = i; // Not i + 1, so c will be written out later
            }
        }
        if (writtenEnd < ln) {
            out.write(s, writtenEnd, ln - writtenEnd);
        }
    }
    

    /**
     * URL encoding (like%20this) for query parameter values, path <em>segments</em>, fragments; this encodes all
     * characters that are reserved anywhere.
     */
    public static String URLEnc(String s, String charset) throws UnsupportedEncodingException {
        return URLEnc(s, charset, false);
    }
    
    /**
     * Like {@link #URLEnc(String, String)} but doesn't escape the slash character ({@code /}).
     * This can be used to encode a path only if you know that no folder or file name will contain {@code /}
     * character (not in the path, but in the name itself), which usually stands, as the commonly used OS-es don't
     * allow that.
     * 
     * @since 2.3.21
     */
    public static String URLPathEnc(String s, String charset) throws UnsupportedEncodingException {
        return URLEnc(s, charset, true);
    }
    
    private static String URLEnc(String s, String charset, boolean keepSlash)
            throws UnsupportedEncodingException {
        int ln = s.length();
        int i;
        for (i = 0; i < ln; i++) {
            char c = s.charAt(i);
            if (!safeInURL(c, keepSlash)) {
                break;
            }
        }
        if (i == ln) {
            // Nothing to escape
            return s;
        }

        StringBuilder b = new StringBuilder(ln + ln / 3 + 2);
        b.append(s.substring(0, i));

        int encStart = i;
        for (i++; i < ln; i++) {
            char c = s.charAt(i);
            if (safeInURL(c, keepSlash)) {
                if (encStart != -1) {
                    byte[] o = s.substring(encStart, i).getBytes(charset);
                    for (int j = 0; j < o.length; j++) {
                        b.append('%');
                        byte bc = o[j];
                        int c1 = bc & 0x0F;
                        int c2 = (bc >> 4) & 0x0F;
                        b.append((char) (c2 < 10 ? c2 + '0' : c2 - 10 + 'A'));
                        b.append((char) (c1 < 10 ? c1 + '0' : c1 - 10 + 'A'));
                    }
                    encStart = -1;
                }
                b.append(c);
            } else {
                if (encStart == -1) {
                    encStart = i;
                }
            }
        }
        if (encStart != -1) {
            byte[] o = s.substring(encStart, i).getBytes(charset);
            for (int j = 0; j < o.length; j++) {
                b.append('%');
                byte bc = o[j];
                int c1 = bc & 0x0F;
                int c2 = (bc >> 4) & 0x0F;
                b.append((char) (c2 < 10 ? c2 + '0' : c2 - 10 + 'A'));
                b.append((char) (c1 < 10 ? c1 + '0' : c1 - 10 + 'A'));
            }
        }
        
        return b.toString();
    }

    private static boolean safeInURL(char c, boolean keepSlash) {
        return c >= 'a' && c <= 'z' || c >= 'A' && c <= 'Z'
                || c >= '0' && c <= '9'
                || c == '_' || c == '-' || c == '.' || c == '!' || c == '~'
                || c >= '\'' && c <= '*'
                || keepSlash && c == '/';
    }
    
    private static char[] createEscapes() {
        char[] escapes = new char['\\' + 1];
        for (int i = 0; i < 32; ++i) {
            escapes[i] = 1;
        }
        escapes['\\'] = '\\';
        escapes['\''] = '\'';
        escapes['"'] = '"';
        escapes['<'] = 'l';
        // As '=' is only escaped if it's after '[', we can't handle it here
        escapes['>'] = 'g';
        escapes['&'] = 'a';
        escapes['\b'] = 'b';
        escapes['\t'] = 't';
        escapes['\n'] = 'n';
        escapes['\f'] = 'f';
        escapes['\r'] = 'r';
        return escapes;
    }

    /**
     * Escapes a string according the FTL string literal escaping rules, assuming the literal is quoted with
     * {@code quotation}; it doesn't add the quotation marks itself.
     * 
     * @param quotation
     *            Either {@code '"'} or {@code '\''}. It's assumed that the string literal whose part we calculate is
     *            enclosed within this kind of quotation mark. Thus, the other kind of quotation character will not be
     *            escaped in the result.
     *
     * @since 2.3.22
     */
    public static String FTLStringLiteralEnc(String s, char quotation) {
        return FTLStringLiteralEnc(s, quotation, false);
    }
    
    /**
     * Escapes a string according the FTL string literal escaping rules; it doesn't add the quotation marks. As this
     * method doesn't know if the string literal is quoted with reuglar quotation marks or apostrophe quute, it will
     * escape both.
     * 
     * @see #FTLStringLiteralEnc(String, char)
     */
    public static String FTLStringLiteralEnc(String s) {
        return FTLStringLiteralEnc(s, (char) 0, false);
    }

    private static String FTLStringLiteralEnc(String s, char quotation, boolean addQuotation) {
        final int ln = s.length();
        
        final char otherQuotation;
        if (quotation == 0) {
            otherQuotation = 0;
        } else if (quotation == '"') {
            otherQuotation = '\'';
        } else if (quotation == '\'') {
            otherQuotation = '"';
        } else {
            throw new IllegalArgumentException("Unsupported quotation character: " + quotation);
        }
        
        final int escLn = ESCAPES.length;
        StringBuilder buf = null;
        for (int i = 0; i < ln; i++) {
            char c = s.charAt(i);
            char escape;
            if (c == '=') {
                escape = i > 0 && s.charAt(i - 1) == '[' ? '=' : 0;
            } else if (c < escLn) {
                escape = ESCAPES[c]; //
            } else if (c == '{' && i > 0 && isInterpolationStart(s.charAt(i - 1))) {
                escape = '{';
            } else {
                escape = 0;
            }
            if (escape == 0 || escape == otherQuotation) {
                if (buf != null) {
                    buf.append(c);
                }
            } else {
                if (buf == null) {
                    buf = new StringBuilder(s.length() + 4 + (addQuotation ? 2 : 0));
                    if (addQuotation) {
                        buf.append(quotation);
                    }
                    buf.append(s.substring(0, i));
                }
                if (escape == 1) {
                    // hex encoding for characters below 0x20
                    // that have no other escape representation
                    buf.append("\\x00");
                    int c2 = (c >> 4) & 0x0F;
                    c = (char) (c & 0x0F);
                    buf.append((char) (c2 < 10 ? c2 + '0' : c2 - 10 + 'A'));
                    buf.append((char) (c < 10 ? c + '0' : c - 10 + 'A'));
                } else {
                    buf.append('\\');
                    buf.append(escape);
                }
            }
        }
        
        if (buf == null) {
            return addQuotation ? quotation + s + quotation : s;
        } else {
            if (addQuotation) {
                buf.append(quotation);
            }
            return buf.toString();
        }
    }

    private static boolean isInterpolationStart(char c) {
        return c == '$' || c == '#';
    }

    /**
     * FTL string literal decoding.
     *
     * \\, \", \', \n, \t, \r, \b and \f will be replaced according to
     * Java rules. In additional, it knows \g, \l, \a and \{ which are
     * replaced with &lt;, &gt;, &amp; and { respectively.
     * \x works as hexadecimal character code escape. The character
     * codes are interpreted according to UCS basic plane (Unicode).
     * "f\x006Fo", "f\x06Fo" and "f\x6Fo" will be "foo".
     * "f\x006F123" will be "foo123" as the maximum number of digits is 4.
     *
     * All other \X (where X is any character not mentioned above or End-of-string)
     * will cause a ParseException.
     *
     * @param s String literal <em>without</em> the surrounding quotation marks
     * @return String with all escape sequences resolved
     * @throws ParseException if there string contains illegal escapes
     */
    public static String FTLStringLiteralDec(String s) throws ParseException {

        int idx = s.indexOf('\\');
        if (idx == -1) {
            return s;
        }

        int lidx = s.length() - 1;
        int bidx = 0;
        StringBuilder buf = new StringBuilder(lidx);
        do {
            buf.append(s.substring(bidx, idx));
            if (idx >= lidx) {
                throw new ParseException("The last character of string literal is backslash", 0,0);
            }
            char c = s.charAt(idx + 1);
            switch (c) {
                case '"':
                    buf.append('"');
                    bidx = idx + 2;
                    break;
                case '\'':
                    buf.append('\'');
                    bidx = idx + 2;
                    break;
                case '\\':
                    buf.append('\\');
                    bidx = idx + 2;
                    break;
                case 'n':
                    buf.append('\n');
                    bidx = idx + 2;
                    break;
                case 'r':
                    buf.append('\r');
                    bidx = idx + 2;
                    break;
                case 't':
                    buf.append('\t');
                    bidx = idx + 2;
                    break;
                case 'f':
                    buf.append('\f');
                    bidx = idx + 2;
                    break;
                case 'b':
                    buf.append('\b');
                    bidx = idx + 2;
                    break;
                case 'g':
                    buf.append('>');
                    bidx = idx + 2;
                    break;
                case 'l':
                    buf.append('<');
                    bidx = idx + 2;
                    break;
                case 'a':
                    buf.append('&');
                    bidx = idx + 2;
                    break;
                case '{':
                case '=':
                    buf.append(c);
                    bidx = idx + 2;
                    break;
                case 'x': {
                    idx += 2;
                    int x = idx;
                    int y = 0;
                    int z = lidx > idx + 3 ? idx + 3 : lidx;
                    while (idx <= z) {
                        char b = s.charAt(idx);
                        if (b >= '0' && b <= '9') {
                            y <<= 4;
                            y += b - '0';
                        } else if (b >= 'a' && b <= 'f') {
                            y <<= 4;
                            y += b - 'a' + 10;
                        } else if (b >= 'A' && b <= 'F') {
                            y <<= 4;
                            y += b - 'A' + 10;
                        } else {
                            break;
                        }
                        idx++;
                    }
                    if (x < idx) {
                        buf.append((char) y);
                    } else {
                        throw new ParseException("Invalid \\x escape in a string literal",0,0);
                    }
                    bidx = idx;
                    break;
                }
                default:
                    throw new ParseException("Invalid escape sequence (\\" + c + ") in a string literal",0,0);
            }
            idx = s.indexOf('\\', bidx);
        } while (idx != -1);
        buf.append(s.substring(bidx));

        return buf.toString();
    }

    public static Locale deduceLocale(String input) {
       if (input == null) return null;
       Locale locale = Locale.getDefault();
       if (input.length() > 0 && input.charAt(0) == '"') input = input.substring(1, input.length() - 1);
       StringTokenizer st = new StringTokenizer(input, ",_ ");
       String lang = "", country = "";
       if (st.hasMoreTokens()) {
          lang = st.nextToken();
       }
       if (st.hasMoreTokens()) {
          country = st.nextToken();
       }
       if (!st.hasMoreTokens()) {
          locale = new Locale(lang, country);
       } else {
          locale = new Locale(lang, country, st.nextToken());
       }
       return locale;
    }

    public static String capitalize(String s) {
        StringTokenizer st = new StringTokenizer(s, " \t\r\n", true);
        StringBuilder buf = new StringBuilder(s.length());
        while (st.hasMoreTokens()) {
            String tok = st.nextToken();
            buf.append(tok.substring(0, 1).toUpperCase());
            buf.append(tok.substring(1).toLowerCase());
        }
        return buf.toString();
    }

    public static boolean getYesNo(String s) {
        if (s.startsWith("\"")) {
            s = s.substring(1, s.length() - 1);

        }
        if (s.equalsIgnoreCase("n")
                || s.equalsIgnoreCase("no")
                || s.equalsIgnoreCase("f")
                || s.equalsIgnoreCase("false")) {
            return false;
        } else if (s.equalsIgnoreCase("y")
                || s.equalsIgnoreCase("yes")
                || s.equalsIgnoreCase("t")
                || s.equalsIgnoreCase("true")) {
            return true;
        }
        throw new IllegalArgumentException("Illegal boolean value: " + s);
    }

    /**
     * Splits a string at the specified character.
     */
    public static String[] split(String s, char c) {
        int i, b, e;
        int cnt;
        String res[];
        int ln = s.length();

        i = 0;
        cnt = 1;
        while ((i = s.indexOf(c, i)) != -1) {
            cnt++;
            i++;
        }
        res = new String[cnt];

        i = 0;
        b = 0;
        while (b <= ln) {
            e = s.indexOf(c, b);
            if (e == -1) e = ln;
            res[i++] = s.substring(b, e);
            b = e + 1;
        }
        return res;
    }

    /**
     * Splits a string at the specified string.
     * 
     * @param sep
     *            The string that separates the items of the resulting array. Since 2.3.28, if this is 0 length, then
     *            each character will be a separate item in the array.
     */
    public static String[] split(String s, String sep, boolean caseInsensitive) {
        int sepLn = sep.length();

        String convertedS = caseInsensitive ? s.toLowerCase() : s;
        int sLn = s.length();
        
        if (sepLn == 0) {
            String[] res = new String[sLn];
            for (int i = 0; i < sLn; i++) {
                res[i] = String.valueOf(s.charAt(i));
            }
            return res;
        }

        String splitString = caseInsensitive ? sep.toLowerCase() : sep;
        String res[];
        
        {
            int next = 0;
            int count = 1;
            while ((next = convertedS.indexOf(splitString, next)) != -1) {
                count++;
                next += sepLn;
            }
            res = new String[count];
        }

        int dst = 0;
        int next = 0;
        while (next <= sLn) {
            int end = convertedS.indexOf(splitString, next);
            if (end == -1) end = sLn;
            res[dst++] = s.substring(next, end);
            next = end + sepLn;
        }
        return res;
    }

    /**
     * Same as {@link #replace(String, String, String, boolean, boolean)} with two {@code false} parameters. 
     * @since 2.3.20
     */
    public static String replace(String text, String oldSub, String newSub) {
        return replace(text, oldSub, newSub, false, false);
    }
    
    /**
     * Replaces all occurrences of a sub-string in a string.
     * @param text The string where it will replace <code>oldsub</code> with
     *     <code>newsub</code>.
     * @return String The string after the replacements.
     */
    public static String replace(String text, 
                                  String oldsub, 
                                  String newsub, 
                                  boolean caseInsensitive,
                                  boolean firstOnly) {
        StringBuilder buf;
        int tln;
        int oln = oldsub.length();
        
        if (oln == 0) {
            int nln = newsub.length();
            if (nln == 0) {
                return text;
            } else {
                if (firstOnly) {
                    return newsub + text;
                } else {
                    tln = text.length();
                    buf = new StringBuilder(tln + (tln + 1) * nln);
                    buf.append(newsub);
                    for (int i = 0; i < tln; i++) {
                        buf.append(text.charAt(i));
                        buf.append(newsub);
                    }
                    return buf.toString();
                }
            }
        } else {
            oldsub = caseInsensitive ? oldsub.toLowerCase() : oldsub;
            String input = caseInsensitive ? text.toLowerCase() : text;
            int e = input.indexOf(oldsub);
            if (e == -1) {
                return text;
            }
            int b = 0;
            tln = text.length();
            buf = new StringBuilder(
                    tln + Math.max(newsub.length() - oln, 0) * 3);
            do {
                buf.append(text.substring(b, e));
                buf.append(newsub);
                b = e + oln;
                e = input.indexOf(oldsub, b);
            } while (e != -1 && !firstOnly);
            buf.append(text.substring(b));
            return buf.toString();
        }
    }

    /**
     * Removes a line-break from the end of the string (if there's any).
     */
    public static String chomp(String s) {
        if (s.endsWith("\r\n")) return s.substring(0, s.length() - 2);
        if (s.endsWith("\r") || s.endsWith("\n"))
                return s.substring(0, s.length() - 1);
        return s;
    }

    /**
     * Converts a 0-length string to null, leaves the string as is otherwise.
     * @param s maybe {@code null}.
     */
    public static String emptyToNull(String s) {
    	if (s == null) return null;
    	return s.length() == 0 ? null : s;
    }
    
    /**
     * Converts the parameter with <code>toString</code> (if it's not <code>null</code>) and passes it to
     * {@link #jQuote(String)}.
     */
    public static String jQuote(Object obj) {
        return jQuote(obj != null ? obj.toString() : null);
    }
    
    /**
     * Quotes string as Java Language string literal.
     * Returns string <code>"null"</code> if <code>s</code>
     * is <code>null</code>.
     */
    public static String jQuote(String s) {
        if (s == null) {
            return "null";
        }
        return javaStringEnc(s, true);
    }

    /**
     * Converts the parameter with <code>toString</code> (if not
     * <code>null</code>)and passes it to {@link #jQuoteNoXSS(String)}. 
     */
    public static String jQuoteNoXSS(Object obj) {
        return jQuoteNoXSS(obj != null ? obj.toString() : null);
    }
    
    /**
     * Same as {@link #jQuoteNoXSS(String)} but also escapes <code>'&lt;'</code>
     * as <code>\</code><code>u003C</code>. This is used for log messages to prevent XSS
     * on poorly written Web-based log viewers. 
     */
    public static String jQuoteNoXSS(String s) {
        if (s == null) {
            return "null";
        }
        int ln = s.length();
        StringBuilder b = new StringBuilder(ln + 6);
        b.append('"');
        for (int i = 0; i < ln; i++) {
            char c = s.charAt(i);
            if (c == '"') {
                b.append("\\\"");
            } else if (c == '\\') {
                b.append("\\\\");
            } else if (c == '<') {
                b.append("\\u003C");
            } else if (c < 0x20) {
                if (c == '\n') {
                    b.append("\\n");
                } else if (c == '\r') {
                    b.append("\\r");
                } else if (c == '\f') {
                    b.append("\\f");
                } else if (c == '\b') {
                    b.append("\\b");
                } else if (c == '\t') {
                    b.append("\\t");
                } else {
                    b.append("\\u00");
                    b.append(toHexDigitLowerCase(c / 0x10));
                    b.append(toHexDigitLowerCase(c & 0xF));
                }
            } else {
                b.append(c);
            }
        } // for each character
        b.append('"');
        return b.toString();
    }
    
    /**
     * Creates a <em>quoted</em> FTL string literal from a string, using escaping where necessary. The result either
     * uses regular quotation marks (UCS 0x22) or apostrophe-quotes (UCS 0x27), depending on the string content.
     * (Currently, apostrophe-quotes will be chosen exactly when the string contains regular quotation character and
     * doesn't contain apostrophe-quote character.)
     *
     * @param s
     *            The value that should be converted to an FTL string literal whose evaluated value equals to {@code s}
     *
     * @since 2.3.22
     */
    public static String ftlQuote(String s) {
        char quotation;
        if (s.indexOf('"') != -1 && s.indexOf('\'') == -1) {
            quotation = '\'';
        } else {
            quotation = '\"';
        }
        return FTLStringLiteralEnc(s, quotation, true);
    }
    
    /**
     * Tells if a character can occur on the beginning of an FTL identifier expression (without escaping). 
     * 
     * @since 2.3.22
     */
    public static boolean isFTLIdentifierStart(final char c) {
        // This code was generated on JDK 1.8.0_20 Win64 with src/main/misc/identifierChars/IdentifierCharGenerator.java
        if (c < 0xAA) { // This branch was edited for speed.
            if (c >= 'a' && c <= 'z' || c >= '@' && c <= 'Z') {
                return true;
            } else {
                return c == '$' || c == '_'; 
            }
        } else { // c >= 0xAA
            if (c < 0xA7F8) {
                if (c < 0x2D6F) {
                    if (c < 0x2128) {
                        if (c < 0x2090) {
                            if (c < 0xD8) {
                                if (c < 0xBA) {
                                    return c == 0xAA || c == 0xB5;
                                } else { // c >= 0xBA
                                    return c == 0xBA || c >= 0xC0 && c <= 0xD6;
                                }
                            } else { // c >= 0xD8
                                if (c < 0x2071) {
                                    return c >= 0xD8 && c <= 0xF6 || c >= 0xF8 && c <= 0x1FFF;
                                } else { // c >= 0x2071
                                    return c == 0x2071 || c == 0x207F;
                                }
                            }
                        } else { // c >= 0x2090
                            if (c < 0x2115) {
                                if (c < 0x2107) {
                                    return c >= 0x2090 && c <= 0x209C || c == 0x2102;
                                } else { // c >= 0x2107
                                    return c == 0x2107 || c >= 0x210A && c <= 0x2113;
                                }
                            } else { // c >= 0x2115
                                if (c < 0x2124) {
                                    return c == 0x2115 || c >= 0x2119 && c <= 0x211D;
                                } else { // c >= 0x2124
                                    return c == 0x2124 || c == 0x2126;
                                }
                            }
                        }
                    } else { // c >= 0x2128
                        if (c < 0x2C30) {
                            if (c < 0x2145) {
                                if (c < 0x212F) {
                                    return c == 0x2128 || c >= 0x212A && c <= 0x212D;
                                } else { // c >= 0x212F
                                    return c >= 0x212F && c <= 0x2139 || c >= 0x213C && c <= 0x213F;
                                }
                            } else { // c >= 0x2145
                                if (c < 0x2183) {
                                    return c >= 0x2145 && c <= 0x2149 || c == 0x214E;
                                } else { // c >= 0x2183
                                    return c >= 0x2183 && c <= 0x2184 || c >= 0x2C00 && c <= 0x2C2E;
                                }
                            }
                        } else { // c >= 0x2C30
                            if (c < 0x2D00) {
                                if (c < 0x2CEB) {
                                    return c >= 0x2C30 && c <= 0x2C5E || c >= 0x2C60 && c <= 0x2CE4;
                                } else { // c >= 0x2CEB
                                    return c >= 0x2CEB && c <= 0x2CEE || c >= 0x2CF2 && c <= 0x2CF3;
                                }
                            } else { // c >= 0x2D00
                                if (c < 0x2D2D) {
                                    return c >= 0x2D00 && c <= 0x2D25 || c == 0x2D27;
                                } else { // c >= 0x2D2D
                                    return c == 0x2D2D || c >= 0x2D30 && c <= 0x2D67;
                                }
                            }
                        }
                    }
                } else { // c >= 0x2D6F
                    if (c < 0x31F0) {
                        if (c < 0x2DD0) {
                            if (c < 0x2DB0) {
                                if (c < 0x2DA0) {
                                    return c == 0x2D6F || c >= 0x2D80 && c <= 0x2D96;
                                } else { // c >= 0x2DA0
                                    return c >= 0x2DA0 && c <= 0x2DA6 || c >= 0x2DA8 && c <= 0x2DAE;
                                }
                            } else { // c >= 0x2DB0
                                if (c < 0x2DC0) {
                                    return c >= 0x2DB0 && c <= 0x2DB6 || c >= 0x2DB8 && c <= 0x2DBE;
                                } else { // c >= 0x2DC0
                                    return c >= 0x2DC0 && c <= 0x2DC6 || c >= 0x2DC8 && c <= 0x2DCE;
                                }
                            }
                        } else { // c >= 0x2DD0
                            if (c < 0x3031) {
                                if (c < 0x2E2F) {
                                    return c >= 0x2DD0 && c <= 0x2DD6 || c >= 0x2DD8 && c <= 0x2DDE;
                                } else { // c >= 0x2E2F
                                    return c == 0x2E2F || c >= 0x3005 && c <= 0x3006;
                                }
                            } else { // c >= 0x3031
                                if (c < 0x3040) {
                                    return c >= 0x3031 && c <= 0x3035 || c >= 0x303B && c <= 0x303C;
                                } else { // c >= 0x3040
                                    return c >= 0x3040 && c <= 0x318F || c >= 0x31A0 && c <= 0x31BA;
                                }
                            }
                        }
                    } else { // c >= 0x31F0
                        if (c < 0xA67F) {
                            if (c < 0xA4D0) {
                                if (c < 0x3400) {
                                    return c >= 0x31F0 && c <= 0x31FF || c >= 0x3300 && c <= 0x337F;
                                } else { // c >= 0x3400
                                    return c >= 0x3400 && c <= 0x4DB5 || c >= 0x4E00 && c <= 0xA48C;
                                }
                            } else { // c >= 0xA4D0
                                if (c < 0xA610) {
                                    return c >= 0xA4D0 && c <= 0xA4FD || c >= 0xA500 && c <= 0xA60C;
                                } else { // c >= 0xA610
                                    return c >= 0xA610 && c <= 0xA62B || c >= 0xA640 && c <= 0xA66E;
                                }
                            }
                        } else { // c >= 0xA67F
                            if (c < 0xA78B) {
                                if (c < 0xA717) {
                                    return c >= 0xA67F && c <= 0xA697 || c >= 0xA6A0 && c <= 0xA6E5;
                                } else { // c >= 0xA717
                                    return c >= 0xA717 && c <= 0xA71F || c >= 0xA722 && c <= 0xA788;
                                }
                            } else { // c >= 0xA78B
                                if (c < 0xA7A0) {
                                    return c >= 0xA78B && c <= 0xA78E || c >= 0xA790 && c <= 0xA793;
                                } else { // c >= 0xA7A0
                                    return c >= 0xA7A0 && c <= 0xA7AA;
                                }
                            }
                        }
                    }
                }
            } else { // c >= 0xA7F8
                if (c < 0xAB20) {
                    if (c < 0xAA44) {
                        if (c < 0xA8FB) {
                            if (c < 0xA840) {
                                if (c < 0xA807) {
                                    return c >= 0xA7F8 && c <= 0xA801 || c >= 0xA803 && c <= 0xA805;
                                } else { // c >= 0xA807
                                    return c >= 0xA807 && c <= 0xA80A || c >= 0xA80C && c <= 0xA822;
                                }
                            } else { // c >= 0xA840
                                if (c < 0xA8D0) {
                                    return c >= 0xA840 && c <= 0xA873 || c >= 0xA882 && c <= 0xA8B3;
                                } else { // c >= 0xA8D0
                                    return c >= 0xA8D0 && c <= 0xA8D9 || c >= 0xA8F2 && c <= 0xA8F7;
                                }
                            }
                        } else { // c >= 0xA8FB
                            if (c < 0xA984) {
                                if (c < 0xA930) {
                                    return c == 0xA8FB || c >= 0xA900 && c <= 0xA925;
                                } else { // c >= 0xA930
                                    return c >= 0xA930 && c <= 0xA946 || c >= 0xA960 && c <= 0xA97C;
                                }
                            } else { // c >= 0xA984
                                if (c < 0xAA00) {
                                    return c >= 0xA984 && c <= 0xA9B2 || c >= 0xA9CF && c <= 0xA9D9;
                                } else { // c >= 0xAA00
                                    return c >= 0xAA00 && c <= 0xAA28 || c >= 0xAA40 && c <= 0xAA42;
                                }
                            }
                        }
                    } else { // c >= 0xAA44
                        if (c < 0xAAC0) {
                            if (c < 0xAA80) {
                                if (c < 0xAA60) {
                                    return c >= 0xAA44 && c <= 0xAA4B || c >= 0xAA50 && c <= 0xAA59;
                                } else { // c >= 0xAA60
                                    return c >= 0xAA60 && c <= 0xAA76 || c == 0xAA7A;
                                }
                            } else { // c >= 0xAA80
                                if (c < 0xAAB5) {
                                    return c >= 0xAA80 && c <= 0xAAAF || c == 0xAAB1;
                                } else { // c >= 0xAAB5
                                    return c >= 0xAAB5 && c <= 0xAAB6 || c >= 0xAAB9 && c <= 0xAABD;
                                }
                            }
                        } else { // c >= 0xAAC0
                            if (c < 0xAAF2) {
                                if (c < 0xAADB) {
                                    return c == 0xAAC0 || c == 0xAAC2;
                                } else { // c >= 0xAADB
                                    return c >= 0xAADB && c <= 0xAADD || c >= 0xAAE0 && c <= 0xAAEA;
                                }
                            } else { // c >= 0xAAF2
                                if (c < 0xAB09) {
                                    return c >= 0xAAF2 && c <= 0xAAF4 || c >= 0xAB01 && c <= 0xAB06;
                                } else { // c >= 0xAB09
                                    return c >= 0xAB09 && c <= 0xAB0E || c >= 0xAB11 && c <= 0xAB16;
                                }
                            }
                        }
                    }
                } else { // c >= 0xAB20
                    if (c < 0xFB46) {
                        if (c < 0xFB13) {
                            if (c < 0xAC00) {
                                if (c < 0xABC0) {
                                    return c >= 0xAB20 && c <= 0xAB26 || c >= 0xAB28 && c <= 0xAB2E;
                                } else { // c >= 0xABC0
                                    return c >= 0xABC0 && c <= 0xABE2 || c >= 0xABF0 && c <= 0xABF9;
                                }
                            } else { // c >= 0xAC00
                                if (c < 0xD7CB) {
                                    return c >= 0xAC00 && c <= 0xD7A3 || c >= 0xD7B0 && c <= 0xD7C6;
                                } else { // c >= 0xD7CB
                                    return c >= 0xD7CB && c <= 0xD7FB || c >= 0xF900 && c <= 0xFB06;
                                }
                            }
                        } else { // c >= 0xFB13
                            if (c < 0xFB38) {
                                if (c < 0xFB1F) {
                                    return c >= 0xFB13 && c <= 0xFB17 || c == 0xFB1D;
                                } else { // c >= 0xFB1F
                                    return c >= 0xFB1F && c <= 0xFB28 || c >= 0xFB2A && c <= 0xFB36;
                                }
                            } else { // c >= 0xFB38
                                if (c < 0xFB40) {
                                    return c >= 0xFB38 && c <= 0xFB3C || c == 0xFB3E;
                                } else { // c >= 0xFB40
                                    return c >= 0xFB40 && c <= 0xFB41 || c >= 0xFB43 && c <= 0xFB44;
                                }
                            }
                        }
                    } else { // c >= 0xFB46
                        if (c < 0xFF21) {
                            if (c < 0xFDF0) {
                                if (c < 0xFD50) {
                                    return c >= 0xFB46 && c <= 0xFBB1 || c >= 0xFBD3 && c <= 0xFD3D;
                                } else { // c >= 0xFD50
                                    return c >= 0xFD50 && c <= 0xFD8F || c >= 0xFD92 && c <= 0xFDC7;
                                }
                            } else { // c >= 0xFDF0
                                if (c < 0xFE76) {
                                    return c >= 0xFDF0 && c <= 0xFDFB || c >= 0xFE70 && c <= 0xFE74;
                                } else { // c >= 0xFE76
                                    return c >= 0xFE76 && c <= 0xFEFC || c >= 0xFF10 && c <= 0xFF19;
                                }
                            }
                        } else { // c >= 0xFF21
                            if (c < 0xFFCA) {
                                if (c < 0xFF66) {
                                    return c >= 0xFF21 && c <= 0xFF3A || c >= 0xFF41 && c <= 0xFF5A;
                                } else { // c >= 0xFF66
                                    return c >= 0xFF66 && c <= 0xFFBE || c >= 0xFFC2 && c <= 0xFFC7;
                                }
                            } else { // c >= 0xFFCA
                                if (c < 0xFFDA) {
                                    return c >= 0xFFCA && c <= 0xFFCF || c >= 0xFFD2 && c <= 0xFFD7;
                                } else { // c >= 0xFFDA
                                    return c >= 0xFFDA && c <= 0xFFDC;
                                }
                            }
                        }
                    }
                }
            }
        }
    }

    /**
     * Tells if a character can occur in an FTL identifier expression (without escaping) as other than the first
     * character. 
     * 
     * @since 2.3.22
     */
    public static boolean isFTLIdentifierPart(final char c) {
        return isFTLIdentifierStart(c) || (c >= '0' && c <= '9');  
    }

    /**
     * Tells if a character can occur in an FTL identifier if it's preceded with a backslash. For example, {@code "-"}
     * is a such character (as you can have an identifier like {@code foo\-bar} in FTL), but {@code "f"} is not, as
     * it needn't be, and can't be escaped.
     *
     * @since 2.3.31
     */
    public static boolean isBackslashEscapedFTLIdentifierCharacter(final char c) {
        return c == '-' || c == '.' || c == ':' || c ==  '#';
    }

    /**
     * Escapes the {@code String} with the escaping rules of Java language
     * string literals, so it's safe to insert the value into a string literal.
     * The resulting string will not be quoted.
     *
     * See more details at {@link #javaStringEnc(String, boolean)}, as this just calls that with {@code false} as the
     * 2nd argument.
     */
    public static String javaStringEnc(String s) {
        return javaStringEnc(s, false);
    }

    /**
     * Escapes the {@code String} with the escaping rules of Java language string literals, and then if {@code quote} is
     * true, it also adds quotation marks before and after it.
     *
     * <p>All characters under UCS code point 0x20 will be escaped.
     * Where they have no dedicated escape sequence in Java, they will
     * be replaced with hexadecimal escape (<tt>\</tt><tt>u<i>XXXX</i></tt>). 
     * 
     * @see #jQuote(String)
     */ 
    public static String javaStringEnc(String s, boolean quote) {
        int ln = s.length();
        for (int i = 0; i < ln; i++) {
            char c = s.charAt(i);
            if (c == '"' || c == '\\' || c < 0x20) {
                StringBuilder b = new StringBuilder(ln + (quote ? 6 : 4));
                if (quote) {
                    b.append("\"");
                }
                b.append(s, 0, i);
                while (true) {
                    if (c == '"') {
                        b.append("\\\"");
                    } else if (c == '\\') {
                        b.append("\\\\");
                    } else if (c < 0x20) {
                        if (c == '\n') {
                            b.append("\\n");
                        } else if (c == '\r') {
                            b.append("\\r");
                        } else if (c == '\f') {
                            b.append("\\f");
                        } else if (c == '\b') {
                            b.append("\\b");
                        } else if (c == '\t') {
                            b.append("\\t");
                        } else {
                            b.append("\\u00");
                            b.append(toHexDigitLowerCase(c / 0x10));
                            b.append(toHexDigitLowerCase(c & 0xF));
                        }
                    } else {
                        b.append(c);
                    }
                    i++;
                    if (i >= ln) {
                        if (quote) {
                            b.append("\"");
                        }
                        return b.toString();
                    }
                    c = s.charAt(i);
                }
            } // if has to be escaped
        } // for each character
        return quote ? '"' + s + '"' : s;
    }
    
    /**
     * Escapes a {@link String} to be safely insertable into a JavaScript string literal; for more see
     * {@link #jsStringEnc(String, JsStringEncCompatibility, JsStringEncQuotation)
     * jsStringEnc(s, JsStringEncCompatibility.JAVA_SCRIPT, null)}.
     */
    public static String javaScriptStringEnc(String s) {
        return jsStringEnc(s, JsStringEncCompatibility.JAVA_SCRIPT);
    }

    /**
     * Escapes a {@link String} to be safely insertable into a JSON string literal; for more see
     * {@link #jsStringEnc(String, JsStringEncCompatibility, JsStringEncQuotation)
     * jsStringEnc(s, JsStringEncCompatibility.JSON, null)}.
     */
    public static String jsonStringEnc(String s) {
        return jsStringEnc(s, JsStringEncCompatibility.JSON);
    }

    private static final int NO_ESC = 0;
    private static final int ESC_HEXA = 1;
    private static final int ESC_BACKSLASH = 3;
    
    /**
     * Escapes a {@link String} to be safely insertable into a JSON or JavaScript string literal; for more see
     * {@link #jsStringEnc(String, JsStringEncCompatibility, JsStringEncQuotation)
     * jsStringEnc(s, json ? JsStringEncCompatibility.JSON : JsStringEncCompatibility.JAVA_SCRIPT, null)}.
     *
     * @since 2.3.20
     * @deprecated Use {@link #jsStringEnc(String, JsStringEncCompatibility)} instead.
     */
    @Deprecated
    public static String jsStringEnc(String s, boolean json) {
        return jsStringEnc(s, json ? JsStringEncCompatibility.JSON : JsStringEncCompatibility.JAVA_SCRIPT, null);
    }

    /**
     * Escapes a {@link String} to be safely insertable into a JSON or JavaScript string literal; for more see
     * {@link #jsStringEnc(String, JsStringEncCompatibility, JsStringEncQuotation) jsStringEnc(s, compatibility, null)}.
     *
     * @since 2.3.32
     */
    public static String jsStringEnc(String s, JsStringEncCompatibility compatibility) {
        return jsStringEnc(s, compatibility, null);
    }

    /**
     * Escapes a {@link String} to be safely insertable into a JavaScript or a JSON string literal, and if the 3rd
     * argument is {@code true}, also adds quotation marks around it.
     * If instead the caller ensures that the quotation marks are there, then in JSON mode (2nd argument), the quotation
     * marks must be {@code "}, not {@code '}, because for JSON we won't escape {@code '}.
     *
     * <p>The escaping rules guarantee that if the inside of the JavaScript/JSON string literal is from one or more
     * touching pieces that were escaped with this, no character sequence can occur that closes the
     * JavaScript/JSON string literal, or has a meaning in HTML/XML that causes the HTML script section to be closed.
     * (If, however, the escaped section is preceded by or followed by strings from other sources, this can't be
     * guaranteed in some rare cases. Like <tt>x = "&lt;/${a?js_string}"</tt> might closes the "script"
     * element if {@code a} is {@code "script>"}.)
     *
     * The escaped characters are:
     *
     * <table style="width: auto; border-collapse: collapse" border="1" summary="Characters escaped by jsStringEnc">
     * <tr>
     *   <th>Input
     *   <th>Output
     * <tr>
     *   <td><tt>"</tt>
     *   <td><tt>\"</tt>
     * <tr>
     *   <td><tt>'</tt> if not in JSON-mode, nor is the {@code quited} argument {@code true}
     *   <td><tt>\'</tt>
     * <tr>
     *   <td><tt>\</tt>
     *   <td><tt>\\</tt>
     * <tr>
     *   <td><tt>/</tt> if the method can't know that it won't be directly after <tt>&lt;</tt>
     *   <td><tt>\/</tt>
     * <tr>
     *   <td><tt>&gt;</tt> if the method can't know that it won't be directly after <tt>]]</tt> or <tt>--</tt>
     *   <td>JavaScript: <tt>\&gt;</tt>; JSON: <tt>\</tt><tt>u003E</tt>
     * <tr>
     *   <td><tt>&lt;</tt> if the method can't know that it won't be directly followed by <tt>!</tt> or <tt>?</tt>
     *   <td><tt><tt>\</tt>u003C</tt>
     * <tr>
     *   <td>
     *     u0000-u001f (UNICODE control characters - disallowed by JSON)<br>
     *     u007f-u009f (UNICODE control characters - disallowed by JSON)
     *   <td><tt>\n</tt>, <tt>\r</tt> and such, or if there's no such dedicated escape:
     *       JavaScript: <tt>\x<i>XX</i></tt>, JSON: <tt>\<tt>u</tt><i>XXXX</i></tt>
     * <tr>
     *   <td>
     *     u2028 (Line separator - source code line-break in ECMAScript)<br>
     *     u2029 (Paragraph separator - source code line-break in ECMAScript)<br>
     *   <td><tt>\<tt>u</tt><i>XXXX</i></tt>
     * </table>
     *
     * @param s The string to escape
     * @param compatibility If escaping should restrict itself to rules that are valid in JSON, in JavaScript, or in both.
     * @param quotation In not {@code null}, quotation marks of this type are added around the value.
     *
     * @since 2.3.32
     */
    public static String jsStringEnc(String s, JsStringEncCompatibility compatibility, JsStringEncQuotation quotation) {
        NullArgumentException.check("s", s);
        
        int ln = s.length();
        StringBuilder sb;
        if (quotation == null) {
            sb = null;
        } else {
            if (quotation == APOSTROPHE && compatibility.jsonCompatible) {
                throw new IllegalArgumentException("JSON compatible mode doesn't allow quotationMode=" + quotation);
            }
            sb = new StringBuilder(ln + 8);
            sb.append(quotation.getSymbol());
        }
        for (int i = 0; i < ln; i++) {
            final char c = s.charAt(i);
            final int escapeType;  // 
            if (!(c > '>' && c < 0x7F && c != '\\') && c != ' ' && !(c >= 0xA0 && c < 0x2028)) {  // skip common chars
                if (c <= 0x1F) {  // control chars range 1
                    if (c == '\n') {
                        escapeType = 'n';
                    } else if (c == '\r') {
                        escapeType = 'r';
                    } else if (c == '\f') {
                        escapeType = 'f';
                    } else if (c == '\b') {
                        escapeType = 'b';
                    } else if (c == '\t') {
                        escapeType = 't';
                    } else {
                        escapeType = ESC_HEXA;
                    }
                } else if (c == '"') {
                    escapeType = quotation == APOSTROPHE ? NO_ESC : ESC_BACKSLASH;
                } else if (c == '\'') {
                    escapeType = !compatibility.javaScriptCompatible || quotation == QUOTATION_MARK ? NO_ESC
                            : (compatibility.jsonCompatible ? ESC_HEXA : ESC_BACKSLASH);
                } else if (c == '\\') {
                    escapeType = ESC_BACKSLASH; 
                } else if (c == '/'
                        && (i == 0 && quotation == null || i != 0 && s.charAt(i - 1) == '<')) {
                    // against closing elements with "</"
                    escapeType = ESC_BACKSLASH;
                } else if (c == '>') {
                    // against "]]> and "-->"
                    final boolean dangerous;
                    if (quotation != null && i < 2) {
                        dangerous = false;
                    } else if (i == 0) {
                        dangerous = true;
                    } else {
                        final char prevC = s.charAt(i - 1);
                        if (prevC == ']' || prevC == '-') {
                            if (i == 1) {
                                dangerous = true;
                            } else {
                                final char prevPrevC = s.charAt(i - 2);
                                dangerous = prevPrevC == prevC;
                            }
                        } else {
                            dangerous = false;
                        }
                    }
                    escapeType = dangerous ? (compatibility.jsonCompatible ? ESC_HEXA : ESC_BACKSLASH) : NO_ESC;
                } else if (c == '<') {
                    // against "<!"
                    final boolean dangerous;
                    if (i == ln - 1) {
                        dangerous = quotation == null;
                    } else {
                        char nextC = s.charAt(i + 1);
                        dangerous = nextC == '!' || nextC == '?';
                    }
                    escapeType = dangerous ? ESC_HEXA : NO_ESC;
                } else if ((c >= 0x7F && c <= 0x9F)  // control chars range 2
                            || (c == 0x2028 || c == 0x2029)  // UNICODE line terminators
                            ) {
                    escapeType = ESC_HEXA;
                } else {
                    escapeType = NO_ESC;
                }
                
                if (escapeType != NO_ESC) { // If needs escaping
                    if (sb == null) {
                        sb = new StringBuilder(ln + 6);
                        sb.append(s, 0, i);
                    }
                    
                    sb.append('\\');
                    if (escapeType > 0x20) {
                        sb.append((char) escapeType);
                    } else if (escapeType == ESC_HEXA) {
                        if (!compatibility.jsonCompatible && c < 0x100) {
                            sb.append('x');
                            sb.append(toHexDigitUpperCase(c >> 4));
                            sb.append(toHexDigitUpperCase(c & 0xF));
                        } else {
                            sb.append('u');
                            int cp = c;
                            sb.append(toHexDigitUpperCase((cp >> 12) & 0xF));
                            sb.append(toHexDigitUpperCase((cp >> 8) & 0xF));
                            sb.append(toHexDigitUpperCase((cp >> 4) & 0xF));
                            sb.append(toHexDigitUpperCase(cp & 0xF));
                        }
                    } else {  // escapeType == ESC_BACKSLASH
                        sb.append(c);
                    }
                    continue; 
                }
                // Falls through when escapeType == NO_ESC 
            }
            // Needs no escaping
                
            if (sb != null) sb.append(c);
        } // for each character

        if (quotation != null) {
            sb.append(quotation.getSymbol());
        }
        
        return sb == null ? s : sb.toString();
    }

    private static char toHexDigitLowerCase(int d) {
        return (char) (d < 0xA ? d + '0' : d - 0xA + 'a');
    }

    private static char toHexDigitUpperCase(int d) {
        return (char) (d < 0xA ? d + '0' : d - 0xA + 'A');
    }

    /**
     * Parses a name-value pair list, where the pairs are separated with comma,
     * and the name and value is separated with colon.
     * The keys and values can contain only letters, digits and <tt>_</tt>. They
     * can't be quoted. White-space around the keys and values are ignored. The
     * value can be omitted if <code>defaultValue</code> is not null. When a
     * value is omitted, then the colon after the key must be omitted as well.
     * The same key can't be used for multiple times.
     * 
     * @param s the string to parse.
     *     For example: <code>"strong:100, soft:900"</code>.
     * @param defaultValue the value used when the value is omitted in a
     *     key-value pair.
     * 
     * @return the map that contains the name-value pairs.
     * 
     * @throws java.text.ParseException if the string is not a valid name-value
     *     pair list.
     */
    public static Map parseNameValuePairList(String s, String defaultValue)
    throws java.text.ParseException {
        Map map = new HashMap();
        
        char c = ' ';
        int ln = s.length();
        int p = 0;
        int keyStart;
        int valueStart;
        String key;
        String value;
        
        fetchLoop: while (true) {
            // skip ws
            while (p < ln) {
                c = s.charAt(p);
                if (!Character.isWhitespace(c)) {
                    break;
                }
                p++;
            }
            if (p == ln) {
                break fetchLoop;
            }
            keyStart = p;

            // seek key end
            while (p < ln) {
                c = s.charAt(p);
                if (!(Character.isLetterOrDigit(c) || c == '_')) {
                    break;
                }
                p++;
            }
            if (keyStart == p) {
                throw new java.text.ParseException(
                       "Expecting letter, digit or \"_\" "
                        + "here, (the first character of the key) but found "
                        + jQuote(String.valueOf(c))
                        + " at position " + p + ".",
                        p);
            }
            key = s.substring(keyStart, p);

            // skip ws
            while (p < ln) {
                c = s.charAt(p);
                if (!Character.isWhitespace(c)) {
                    break;
                }
                p++;
            }
            if (p == ln) {
                if (defaultValue == null) {
                    throw new java.text.ParseException(
                            "Expecting \":\", but reached "
                            + "the end of the string "
                            + " at position " + p + ".",
                            p);
                }
                value = defaultValue;
            } else if (c != ':') {
                if (defaultValue == null || c != ',') {
                    throw new java.text.ParseException(
                            "Expecting \":\" here, but found "
                            + jQuote(String.valueOf(c))
                            + " at position " + p + ".",
                            p);
                }

                // skip ","
                p++;
                
                value = defaultValue;
            } else {
                // skip ":"
                p++;
    
                // skip ws
                while (p < ln) {
                    c = s.charAt(p);
                    if (!Character.isWhitespace(c)) {
                        break;
                    }
                    p++;
                }
                if (p == ln) {
                    throw new java.text.ParseException(
                            "Expecting the value of the key "
                            + "here, but reached the end of the string "
                            + " at position " + p + ".",
                            p);
                }
                valueStart = p;
    
                // seek value end
                while (p < ln) {
                    c = s.charAt(p);
                    if (!(Character.isLetterOrDigit(c) || c == '_')) {
                        break;
                    }
                    p++;
                }
                if (valueStart == p) {
                    throw new java.text.ParseException(
                            "Expecting letter, digit or \"_\" "
                            + "here, (the first character of the value) "
                            + "but found "
                            + jQuote(String.valueOf(c))
                            + " at position " + p + ".",
                            p);
                }
                value = s.substring(valueStart, p);

                // skip ws
                while (p < ln) {
                    c = s.charAt(p);
                    if (!Character.isWhitespace(c)) {
                        break;
                    }
                    p++;
                }
                
                // skip ","
                if (p < ln) {
                    if (c != ',') {
                        throw new java.text.ParseException(
                                "Excpecting \",\" or the end "
                                + "of the string here, but found "
                                + jQuote(String.valueOf(c))
                                + " at position " + p + ".",
                                p);
                    } else {
                        p++;
                    }
                }
            }
            
            // store the key-value pair
            if (map.put(key, value) != null) {
                throw new java.text.ParseException(
                        "Dublicated key: "
                        + jQuote(key), keyStart);
            }
        }
        
        return map;
    }
    
    /**
     * Used internally by the XML DOM wrapper to check if the subvariable name is just an element name, or a more
     * complex XPath expression.
     * 
     * @return whether the name is a valid XML element name. (This routine might only be 99% accurate. REVISIT)
     * 
     * @deprecated Don't use this outside FreeMarker; it's name if misleading, and it doesn't follow the XML specs.
     */
    @Deprecated
    static public boolean isXMLID(String name) {
        return _ExtDomApi.isXMLNameLike(name);
    }
    
    /**
     * @return whether the qname matches the combination of nodeName, nsURI, and environment prefix settings.
     */
    static public boolean matchesName(String qname, String nodeName, String nsURI, Environment env) {
        return _ExtDomApi.matchesName(qname, nodeName, nsURI, env);
    }
    
    /**
     * Pads the string at the left with spaces until it reaches the desired
     * length. If the string is longer than this length, then it returns the
     * unchanged string. 
     * 
     * @param s the string that will be padded.
     * @param minLength the length to reach.
     */
    public static String leftPad(String s, int minLength) {
        return leftPad(s, minLength, ' ');
    }
    
    /**
     * Pads the string at the left with the specified character until it reaches
     * the desired length. If the string is longer than this length, then it
     * returns the unchanged string.
     * 
     * @param s the string that will be padded.
     * @param minLength the length to reach.
     * @param filling the filling pattern.
     */
    public static String leftPad(String s, int minLength, char filling) {
        int ln = s.length();
        if (minLength <= ln) {
            return s;
        }
        
        StringBuilder res = new StringBuilder(minLength);
        
        int dif = minLength - ln;
        for (int i = 0; i < dif; i++) {
            res.append(filling);
        }
        
        res.append(s);
        
        return res.toString();
    }

    /**
     * Pads the string at the left with a filling pattern until it reaches the
     * desired length. If the string is longer than this length, then it returns
     * the unchanged string. For example: <code>leftPad('ABC', 9, '1234')</code>
     * returns <code>"123412ABC"</code>.
     * 
     * @param s the string that will be padded.
     * @param minLength the length to reach.
     * @param filling the filling pattern. Must be at least 1 characters long.
     *     Can't be <code>null</code>.
     */
    public static String leftPad(String s, int minLength, String filling) {
        int ln = s.length();
        if (minLength <= ln) {
            return s;
        }
        
        StringBuilder res = new StringBuilder(minLength);

        int dif = minLength - ln;
        int fln = filling.length();
        if (fln == 0) {
            throw new IllegalArgumentException(
                    "The \"filling\" argument can't be 0 length string.");
        }
        int cnt = dif / fln;
        for (int i = 0; i < cnt; i++) {
            res.append(filling);
        }
        cnt = dif % fln;
        for (int i = 0; i < cnt; i++) {
            res.append(filling.charAt(i));
        }
        
        res.append(s);
        
        return res.toString();
    }
    
    /**
     * Pads the string at the right with spaces until it reaches the desired
     * length. If the string is longer than this length, then it returns the
     * unchanged string. 
     * 
     * @param s the string that will be padded.
     * @param minLength the length to reach.
     */
    public static String rightPad(String s, int minLength) {
        return rightPad(s, minLength, ' ');
    }
    
    /**
     * Pads the string at the right with the specified character until it
     * reaches the desired length. If the string is longer than this length,
     * then it returns the unchanged string.
     * 
     * @param s the string that will be padded.
     * @param minLength the length to reach.
     * @param filling the filling pattern.
     */
    public static String rightPad(String s, int minLength, char filling) {
        int ln = s.length();
        if (minLength <= ln) {
            return s;
        }
        
        StringBuilder res = new StringBuilder(minLength);

        res.append(s);
        
        int dif = minLength - ln;
        for (int i = 0; i < dif; i++) {
            res.append(filling);
        }
        
        return res.toString();
    }

    /**
     * Pads the string at the right with a filling pattern until it reaches the
     * desired length. If the string is longer than this length, then it returns
     * the unchanged string. For example: <code>rightPad('ABC', 9, '1234')</code>
     * returns <code>"ABC412341"</code>. Note that the filling pattern is
     * started as if you overlay <code>"123412341"</code> with the left-aligned
     * <code>"ABC"</code>, so it starts with <code>"4"</code>.
     * 
     * @param s the string that will be padded.
     * @param minLength the length to reach.
     * @param filling the filling pattern. Must be at least 1 characters long.
     *     Can't be <code>null</code>.
     */
    public static String rightPad(String s, int minLength, String filling) {
        int ln = s.length();
        if (minLength <= ln) {
            return s;
        }
        
        StringBuilder res = new StringBuilder(minLength);

        res.append(s);

        int dif = minLength - ln;
        int fln = filling.length();
        if (fln == 0) {
            throw new IllegalArgumentException(
                    "The \"filling\" argument can't be 0 length string.");
        }
        int start = ln % fln;
        int end = fln - start <= dif
                ? fln
                : start + dif;
        for (int i = start; i < end; i++) {
            res.append(filling.charAt(i));
        }
        dif -= end - start;
        int cnt = dif / fln;
        for (int i = 0; i < cnt; i++) {
            res.append(filling);
        }
        cnt = dif % fln;
        for (int i = 0; i < cnt; i++) {
            res.append(filling.charAt(i));
        }
        
        return res.toString();
    }
    
    /**
     * Converts a version number string to an integer for easy comparison.
     * The version number must start with numbers separated with
     * dots. There can be any number of such dot-separated numbers, but only
     * the first three will be considered. After the numbers arbitrary text can
     * follow, and will be ignored.
     * 
     * The string will be trimmed before interpretation.
     * 
     * @return major * 1000000 + minor * 1000 + micro
     */
    public static int versionStringToInt(String version) {
        return new Version(version).intValue();
    }

    /**
     * Tries to run {@code toString()}, but if that fails, returns a
     * {@code "[com.example.SomeClass.toString() failed: " + e + "]"} instead. Also, it returns {@code null} for
     * {@code null} parameter.
     * 
     * @since 2.3.20
     */
    public static String tryToString(Object object) {
        if (object == null) return null;
        
        try {
            return object.toString();
        } catch (Throwable e) {
            return failedToStringSubstitute(object, e);
        }
    }

    private static String failedToStringSubstitute(Object object, Throwable e) {
        String eStr;
        try {
            eStr = e.toString();
        } catch (Throwable e2) {
            eStr = ClassUtil.getShortClassNameOfObject(e);
        }
        return "[" + ClassUtil.getShortClassNameOfObject(object) + ".toString() failed: " + eStr + "]";
    }
    
    /**
     * Converts {@code 1}, {@code 2}, {@code 3} and so forth to {@code "A"}, {@code "B"}, {@code "C"} and so fort. When
     * reaching {@code "Z"}, it continues like {@code "AA"}, {@code "AB"}, etc. The lowest supported number is 1, but
     * there's no upper limit.
     * 
     * @throws IllegalArgumentException
     *             If the argument is 0 or less.
     * 
     * @since 2.3.22
     */
    public static String toUpperABC(int n) {
        return toABC(n, 'A');
    }

    /**
     * Same as {@link #toUpperABC(int)}, but produces lower case result, like {@code "ab"}.
     * 
     * @since 2.3.22
     */
    public static String toLowerABC(int n) {
        return toABC(n, 'a');
    }

    /**
     * @param oneDigit
     *            The character that stands for the value 1.
     */
    private static String toABC(final int n, char oneDigit) {
        if (n < 1) {
            throw new IllegalArgumentException("Can't convert 0 or negative "
                    + "numbers to latin-number: " + n);
        }
        
        // First find out how many "digits" will we need. We start from A, then
        // try AA, then AAA, etc. (Note that the smallest digit is "A", which is
        // 1, not 0. Hence this isn't like a usual 26-based number-system):
        int reached = 1;
        int weight = 1;
        while (true) {
            int nextWeight = weight * 26;
            int nextReached = reached + nextWeight;
            if (nextReached <= n) {
                // So we will have one more digit
                weight = nextWeight;
                reached = nextReached;
            } else {
                // No more digits
                break;
            }
        }
        
        // Increase the digits of the place values until we get as close
        // to n as possible (but don't step over it).
        StringBuilder sb = new StringBuilder();
        while (weight != 0) {
            // digitIncrease: how many we increase the digit which is already 1
            final int digitIncrease = (n - reached) / weight;
            sb.append((char) (oneDigit + digitIncrease));
            reached += digitIncrease * weight;
            
            weight /= 26;
        }
        
        return sb.toString();
    }

    /**
     * Behaves exactly like {@link String#trim()}, but works on arrays. If the resulting array would have the same
     * content after trimming, it returns the original array instance. Otherwise it returns a new array instance (or
     * {@link CollectionUtils#EMPTY_CHAR_ARRAY}).
     * 
     * @since 2.3.22
     */
    public static char[] trim(final char[] cs) {
        if (cs.length == 0) {
            return cs;
        }
        
        int start = 0;
        int end = cs.length;
        while (start < end && cs[start] <= ' ') {
            start++;
        }
        while (start < end && cs[end - 1] <= ' ') {
            end--;
        }
        
        if (start == 0 && end == cs.length) {
            return cs;
        }
        if (start == end) {
            return CollectionUtils.EMPTY_CHAR_ARRAY;
        }
        
        char[] newCs = new char[end - start];
        System.arraycopy(cs, start, newCs, 0, end - start);
        return newCs;
    }

    /**
     * Tells if {@link String#trim()} will return a 0-length string for the {@link String} equivalent of the argument.
     * 
     * @since 2.3.22
     */
    public static boolean isTrimmableToEmpty(char[] text) {
        return isTrimmableToEmpty(text, 0, text.length);
    }

    /**
     * Like {@link #isTrimmableToEmpty(char[])}, but acts on a sub-array that starts at {@code start} (inclusive index).
     * 
     * @since 2.3.23
     */
    public static boolean isTrimmableToEmpty(char[] text, int start) {
        return isTrimmableToEmpty(text, start, text.length);
    }
    
    /**
     * Like {@link #isTrimmableToEmpty(char[])}, but acts on a sub-array that starts at {@code start} (inclusive index)
     * and ends at {@code end} (exclusive index).
     * 
     * @since 2.3.23
     */
    public static boolean isTrimmableToEmpty(char[] text, int start, int end) {
        for (int i = start; i < end; i++) {
            // We follow Java's String.trim() here, which simply states that c <= ' ' is whitespace.
            if (text[i] > ' ') {
                return false;
            }
        }
        return true;
    }

    /**
     * Same as {@link #globToRegularExpression(String, boolean)} with {@code caseInsensitive} argument {@code false}.
     * 
     * @since 2.3.24
     */
    public static Pattern globToRegularExpression(String glob) {
        return globToRegularExpression(glob, false);
    }
    
    /**
     * Creates a regular expression from a glob. The glob must use {@code /} for as file separator, not {@code \}
     * (backslash), and is always case sensitive.
     *
     * <p>This glob implementation recognizes these special characters:
     * <ul>
     *   <li>{@code ?}: Wildcard that matches exactly one character, other than {@code /} 
     *   <li>{@code *}: Wildcard that matches zero, one or multiple characters, other than {@code /}
     *   <li>{@code **}: Wildcard that matches zero, one or multiple directories. For example, {@code **}{@code /head.ftl}
     *       matches {@code foo/bar/head.ftl}, {@code foo/head.ftl} and {@code head.ftl} too. {@code **} must be either
     *       preceded by {@code /} or be at the beginning of the glob. {@code **} must be either followed by {@code /} or be
     *       at the end of the glob. When {@code **} is at the end of the glob, it also matches file names, like
     *       {@code a/**} matches {@code a/b/c.ftl}. If the glob only consist of a {@code **}, it will be a match for
     *       everything.
     *   <li>{@code \} (backslash): Makes the next character non-special (a literal). For example {@code How\?.ftl} will
     *       match {@code How?.ftl}, but not {@code HowX.ftl}. Naturally, two backslashes produce one literal backslash. 
     *   <li>{@code [}: Reserved for future purposes; can't be used
     *   <li><code>{</code>: Reserved for future purposes; can't be used
     * </ul>
     * 
     * @since 2.3.24
     */
    public static Pattern globToRegularExpression(String glob, boolean caseInsensitive) {
        StringBuilder regex = new StringBuilder();
        
        int nextStart = 0;
        boolean escaped = false;
        int ln = glob.length();
        for (int idx = 0; idx < ln; idx++) {
            char c = glob.charAt(idx);
            if (!escaped) {
                if (c == '?') {
                    appendLiteralGlobSection(regex, glob, nextStart, idx);
                    regex.append("[^/]");
                    nextStart = idx + 1;
                } else if (c == '*') {
                    appendLiteralGlobSection(regex, glob, nextStart, idx);
                    if (idx + 1 < ln && glob.charAt(idx + 1) == '*') {
                        if (!(idx == 0 || glob.charAt(idx - 1) == '/')) {
                            throw new IllegalArgumentException(
                                    "The \"**\" wildcard must be directly after a \"/\" or it must be at the "
                                    + "beginning, in this glob: " + glob);
                        }
                        
                        if (idx + 2 == ln) { // trailing "**"
                            regex.append(".*");
                            idx++;
                        } else { // "**/"
                            if (!(idx + 2 < ln && glob.charAt(idx + 2) == '/')) {
                                throw new IllegalArgumentException(
                                        "The \"**\" wildcard must be followed by \"/\", or must be at tehe end, "
                                        + "in this glob: " + glob);
                            }
                            regex.append("(.*?/)*");
                            idx += 2;  // "*/".length()
                        }
                    } else {
                        regex.append("[^/]*");
                    }
                    nextStart = idx + 1;
                } else if (c == '\\') {
                    escaped = true;
                } else if (c == '[' || c == '{') {
                    throw new IllegalArgumentException(
                            "The \"" + c + "\" glob operator is currently unsupported "
                            + "(precede it with \\ for literal matching), "
                            + "in this glob: " + glob);
                }
            } else {
                escaped = false;
            }
        }
        appendLiteralGlobSection(regex, glob, nextStart, glob.length());
        
        return Pattern.compile(regex.toString(), caseInsensitive ? Pattern.CASE_INSENSITIVE | Pattern.UNICODE_CASE : 0);
    }

    private static void appendLiteralGlobSection(StringBuilder regex, String glob, int start, int end) {
        if (start == end) return;
        String part = unescapeLiteralGlobSection(glob.substring(start, end));
        regex.append(Pattern.quote(part));
    }

    private static String unescapeLiteralGlobSection(String s) {
        int backslashIdx = s.indexOf('\\');
        if (backslashIdx == -1) {
            return s;
        }
        int ln = s.length();
        StringBuilder sb = new StringBuilder(ln - 1);
        int nextStart = 0; 
        do {
            sb.append(s, nextStart, backslashIdx);
            nextStart = backslashIdx + 1;
        } while ((backslashIdx = s.indexOf('\\', nextStart + 1)) != -1);
        if (nextStart < ln) {
            sb.append(s, nextStart, ln);
        }
        return sb.toString();
    }

    /**
<<<<<<< HEAD
     * Tells if the char is a US-ASCII letter.
     *
     * @since 2.3.32
     */
    public static boolean isUsAsciiLetter(char c) {
        return c >= 'a' && c <= 'z' || c >= 'A' && c <= 'Z';
=======
     * Used as the argument of {@link StringUtil#jsStringEnc(String, JsStringEncCompatibility, JsStringEncQuotation)}.
     *
     * @since 2.3.32
     */
    public enum JsStringEncCompatibility {
        /**
         * Output is expected to be used in JavaScript, not in JSON.
         */
        JAVA_SCRIPT(true, false),

        /**
         * Output is expected to be used in JSON, not in JavaScript. While JSON is compatible with JavaScript, in this
         * mode we don't care about escaping apostrophe, as it's not special in JSON.
         */
        JSON(false, true),

        /**
         * Output is expected to be used both in JSON and JavaScript.
         */
        JAVA_SCRIPT_OR_JSON(true, true);

        JsStringEncCompatibility(boolean javaScriptCompatible, boolean jsonCompatible) {
            this.javaScriptCompatible = javaScriptCompatible;
            this.jsonCompatible = jsonCompatible;
        }

        private final boolean javaScriptCompatible;
        private final boolean jsonCompatible;

        boolean isJSONCompatible() {
            return jsonCompatible;
        }
    }

    /**
     * Used as the argument of {@link StringUtil#jsStringEnc(String, JsStringEncCompatibility, JsStringEncQuotation)}.
     *
     * @since 2.3.32
     */
    public enum JsStringEncQuotation {
        QUOTATION_MARK('"'),
        APOSTROPHE('\'');

        private final char symbol;

        JsStringEncQuotation(char symbol) {
            this.symbol = symbol;
        }

        public char getSymbol() {
            return symbol;
        }
>>>>>>> 3d96ae8a
    }
}<|MERGE_RESOLUTION|>--- conflicted
+++ resolved
@@ -2192,14 +2192,6 @@
     }
 
     /**
-<<<<<<< HEAD
-     * Tells if the char is a US-ASCII letter.
-     *
-     * @since 2.3.32
-     */
-    public static boolean isUsAsciiLetter(char c) {
-        return c >= 'a' && c <= 'z' || c >= 'A' && c <= 'Z';
-=======
      * Used as the argument of {@link StringUtil#jsStringEnc(String, JsStringEncCompatibility, JsStringEncQuotation)}.
      *
      * @since 2.3.32
@@ -2252,6 +2244,14 @@
         public char getSymbol() {
             return symbol;
         }
->>>>>>> 3d96ae8a
+    }
+
+    /**
+     * Tells if the char is a US-ASCII letter.
+     *
+     * @since 2.3.33
+     */
+    public static boolean isUsAsciiLetter(char c) {
+        return c >= 'a' && c <= 'z' || c >= 'A' && c <= 'Z';
     }
 }