--- conflicted
+++ resolved
@@ -26,11 +26,7 @@
 import java.net.URLConnection;
 import java.text.Collator;
 import java.text.DecimalFormat;
-<<<<<<< HEAD
-import java.text.SimpleDateFormat;
 import java.time.temporal.Temporal;
-=======
->>>>>>> 423bc695
 import java.util.Collection;
 import java.util.Collections;
 import java.util.HashMap;
@@ -501,11 +497,7 @@
 
     /** FreeMarker version 2.3.33 (an {@link #Configuration(Version) incompatible improvements break-point}) */
     public static final Version VERSION_2_3_33 = new Version(2, 3, 33);
-<<<<<<< HEAD
-
-=======
-    
->>>>>>> 423bc695
+
     /** The default of {@link #getIncompatibleImprovements()}, currently {@link #VERSION_2_3_0}. */
     public static final Version DEFAULT_INCOMPATIBLE_IMPROVEMENTS = Configuration.VERSION_2_3_0;
     /** @deprecated Use {@link #DEFAULT_INCOMPATIBLE_IMPROVEMENTS} instead. */
@@ -525,7 +517,7 @@
             Properties props = ClassUtil.loadProperties(Configuration.class, VERSION_PROPERTIES_PATH);
             
             String versionString  = getRequiredVersionProperty(props, "version");
-            
+
             final Boolean gaeCompliant = Boolean.valueOf(getRequiredVersionProperty(props, "isGAECompliant"));
             
             VERSION = new Version(versionString, gaeCompliant, null);
