<?xml version="1.0" encoding="UTF-8"?>
<!--
  Licensed to the Apache Software Foundation (ASF) under one
  or more contributor license agreements.  See the NOTICE file
  distributed with this work for additional information
  regarding copyright ownership.  The ASF licenses this file
  to you under the Apache License, Version 2.0 (the
  "License"); you may not use this file except in compliance
  with the License.  You may obtain a copy of the License at

    http://www.apache.org/licenses/LICENSE-2.0

  Unless required by applicable law or agreed to in writing,
  software distributed under the License is distributed on an
  "AS IS" BASIS, WITHOUT WARRANTIES OR CONDITIONS OF ANY
  KIND, either express or implied.  See the License for the
  specific language governing permissions and limitations
  under the License.
-->

<project basedir="." default="jar" name="freemarker"
         xmlns:ivy="antlib:org.apache.ivy.ant"
         xmlns:javacc="http://javacc.dev.java.net/"
         xmlns:docgen="http://freemarker.org/docgen"
         xmlns:bnd="http://www.aqute.biz/bnd"
         xmlns:rat="antlib:org.apache.rat.anttasks"
         xmlns:u="http://freemarker.org/util"
         xmlns:unless="ant:unless"
>

  <!-- ================================================================== -->
  <!-- Properties                                                         -->
  <!-- ================================================================== -->

  <!-- Maven project coordinates: -->
  <property name="mavenGroupId" value="org.freemarker" />
  <property name="mavenArtifactId" value="freemarker-gae" />
  <!-- Ivy project coordinates: -->
  <property name="moduleOrg" value="org.freemarker" />
  <property name="moduleName" value="freemarker" />
  <property name="moduleBranch" value="2.3" />

  <!-- Will be overidden on the Continous Integration server: -->
  <property name="server.ivy.repo.root" value="${basedir}/build/dummy-server-ivy-repo" />

  <property file="build.properties"/>
  <condition property="has.explicit.boot.classpath.j2se1.8">
    <isset property="boot.classpath.j2se1.8"/>
  </condition>
  <condition property="has.all.explicit.boot.classpaths">
    <and>
      <isset property="has.explicit.boot.classpath.j2se1.8"/>
    </and>
  </condition>
  <available property="atLeastJDK8" classname="java.util.function.Predicate"/>

  <!-- When boot.classpath.j* is missing, these will be the defaults: -->
  <!-- Note: Target "dist" doesn't allow using these. -->
  <property name="boot.classpath.j2se1.8" value="${sun.boot.class.path}" />

  <!-- For checking the correctness of the boot.classpath.j2se* -->
  <available classpath="${boot.classpath.j2se1.8}"
    classname="java.time.Instant" ignoresystemclasses="true"
    property="boot.classpath.j2se1.8.correct"
  />

  <!-- Set up version/timestamp filters and the version property: -->
  <tstamp>
    <format property="timestampNice" pattern="yyyy-MM-dd'T'HH:mm:ss'Z'"
        timezone="UTC" />
    <format property="timestampInVersion" pattern="yyyyMMdd'T'HHmmss'Z'"
        timezone="UTC" />
  </tstamp>
  <filter token="timestampInVersion" value="${timestampInVersion}" />
  <filter token="timestampNice" value="${timestampNice}" />
  <mkdir dir="build"/>
  <!-- Copying is needed to substitute the timestamps. -->
  <copy
      file="src/main/resources/freemarker/version.properties"
      tofile="build/version.properties.tmp"
      filtering="true"
      overwrite="true"
  />
  <property file="build/version.properties.tmp" />
  <delete file="build/version.properties.tmp" />
  <filter token="version" value="${version}" />

  <property name="dist.dir" value="build/dist" />
  <property name="dist.archiveBaseName" value="apache-${mavenArtifactId}-${mavenVersion}" />
  <property name="dist.bin.dir" value="${dist.dir}/bin/${dist.archiveBaseName}-bin" />
  <property name="dist.src.dir" value="${dist.dir}/src/${dist.archiveBaseName}-src" />

  <!-- ================================================================== -->
  <!-- Initialization                                                     -->
  <!-- ================================================================== -->


  <target name="clean" description="get rid of all generated files">
    <delete dir="build" />
    <delete dir="META-INF" />
  </target>

  <target name="clean-classes" description="get rid of compiled classes">
    <delete dir="build/classes" />
    <delete dir="build/test-classes" />
    <delete dir="build/coverage/classes" />
  </target>

  <target name="init">
    <mkdir dir="build"/>
  </target>

  <property name="ivy.install.version" value="2.5.0" />
  <property name="ivy.home" value="${user.home}/.ant" />
  <property name="ivy.jar.dir" value="${ivy.home}/lib" />
  <property name="ivy.jar.file" value="${ivy.jar.dir}/ivy.jar" />
  <target name="download-ivy">
    <mkdir dir="${ivy.jar.dir}"/>
    <get src="https://repo1.maven.org/maven2/org/apache/ivy/ivy/${ivy.install.version}/ivy-${ivy.install.version}.jar"
         dest="${ivy.jar.file}" usetimestamp="true"/>
  </target>

  <!-- ================================================================= -->
  <!-- Compilation                                                       -->
  <!-- ================================================================= -->

  <target name="javacc" depends="init" unless="parser.uptodate"
    description="Build the parser from its grammar file"
  >
    <ivy:cachepath conf="parser" pathid="ivy.dep" />
    <taskdef name="generate" classname="org.apache.tools.ant.taskdefs.optional.javacc.JavaCC"
      uri="http://javacc.dev.java.net/"
      classpathref="ivy.dep"
    />

    <property name="_javaccOutputDir"
      value="build/generated-sources/java/freemarker/core/"
    />

    <mkdir dir="${_javaccOutputDir}" />
    <ivy:retrieve conf="parser" pattern="build/javacc-home.tmp/[artifact].[ext]" />
    <javacc:generate
      target="src/main/javacc/FTL.jj"
      outputdirectory="${_javaccOutputDir}"
      javacchome="build/javacc-home.tmp"
    />
    <delete dir="build/javacc-home.tmp" />

    <replace
      file="${_javaccOutputDir}/FMParserConstants.java"
      token="public interface FMParserConstants"
      value="interface FMParserConstants"
    />
    <replace
      file="${_javaccOutputDir}/FMParserTokenManager.java"
      token="public class FMParserTokenManager"
      value="class FMParserTokenManager"
    />
    <replace
      file="${_javaccOutputDir}/Token.java"
      token="public class Token"
      value="class Token"
    />
    <replace
      file="${_javaccOutputDir}/SimpleCharStream.java"
      token="public final class SimpleCharStream"
      value="final class SimpleCharStream"
    />
    <replace
      file="${_javaccOutputDir}/FMParser.java"
      token="enum"
      value="ENUM"
    />

    <!-- As we have a modified version in src/main/java: -->
    <move
      file="${_javaccOutputDir}/ParseException.java"
      tofile="${_javaccOutputDir}/ParseException.java.ignore"
    />
    <move
      file="${_javaccOutputDir}/TokenMgrError.java"
      tofile="${_javaccOutputDir}/TokenMgrError.java.ignore"
    />
  </target>

  <target name="compile" depends="javacc">
    <fail unless="boot.classpath.j2se1.8.correct"><!--
      -->The "boot.classpath.j2se1.8" property value (${boot.classpath.j2se1.8}) <!--
      -->seems to be an incorrect boot classpath. Please fix it in <!--
      -->the &lt;projectDir>/build.properties file, or wherever you <!--
      -->set it.<!--
    --></fail>
    <echo level="info"><!--
      -->Using boot classpaths: <!--
      -->Java 8: ${boot.classpath.j2se1.8}<!--
    --></echo>

    <!-- Comment out @SuppressFBWarnings, as it causes compilation warnings in dependent Gradle projects -->
    <delete dir="build/src-main-java-filtered" />
    <mkdir dir="build/src-main-java-filtered" />
    <copy toDir="build/src-main-java-filtered">
      <fileset dir="src/main/java" excludes="**/AdhocTest*" />
    </copy>
    <replaceregexp
        flags="gs" encoding="utf-8"
        match='(@SuppressFBWarnings\(.+?"\s*\))' replace="/*\1*/"
    >
      <fileset dir="build/src-main-java-filtered" includes="**/*.java" />
    </replaceregexp>
    <replaceregexp
        flags="gs" encoding="utf-8"
        match='(import edu.umd.cs.findbugs.annotations.SuppressFBWarnings;)' replace="// \1"
    >
      <fileset dir="build/src-main-java-filtered" includes="**/*.java" />
    </replaceregexp>

    <mkdir dir="build/classes" />

    <!-- Note: the "build.base" conf doesn't include optional FreeMarker dependencies. -->
    <ivy:cachepath conf="build.base" pathid="ivy.dep" />
    <javac destdir="build/classes" deprecation="off" 
      debug="on" optimize="off" target="1.8" source="1.8" encoding="utf-8"
      includeantruntime="false"
      classpathref="ivy.dep"
      bootclasspath="${boot.classpath.j2se1.8}"
      excludes="
        freemarker/core/_Java?*Impl.java,
        freemarker/ext/jsp/**,
        freemarker/ext/servlet/**,
        freemarker/cache/WebappTemplateLoader.java,

        freemarker/ext/jython/**,
        freemarker/template/utility/JythonRuntime.java,
        freemarker/ext/ant/**"
    >
      <src>
        <pathelement location="build/src-main-java-filtered" />
        <pathelement location="build/generated-sources" />
      </src>
    </javac>

<<<<<<< HEAD
    <rmic
      base="build/classes" includes="freemarker/debug/impl/Rmi*Impl.class"
      classpathref="ivy.dep"
      verify="yes" stubversion="1.2"
=======
    <ivy:cachepath conf="build.base" pathid="ivy.dep" />
    <javac srcdir="build/src-main-java-filtered" destdir="build/classes" deprecation="off"
      debug="on" optimize="off" target="1.8" source="1.8" encoding="utf-8"
      includeantruntime="false"
      classpathref="ivy.dep"
      bootclasspath="${boot.classpath.j2se1.8}"
      includes="freemarker/core/_Java8Impl.java"
    />

    <ivy:cachepath conf="build.base" pathid="ivy.dep" />
    <javac srcdir="build/src-main-java-filtered" destdir="build/classes" deprecation="off"
           debug="on" optimize="off" release="16" encoding="utf-8"
           includeantruntime="false"
           classpathref="ivy.dep"
           includes="freemarker/core/_Java16Impl.java"
>>>>>>> d6304199
    />

    <ivy:cachepath conf="build.jsp2.0" pathid="ivy.dep.jsp2.0" />
    <javac srcdir="build/src-main-java-filtered" destdir="build/classes" deprecation="off" 
      debug="on" optimize="off" target="1.8" source="1.8" encoding="utf-8"
      includeantruntime="false"
      classpathref="ivy.dep.jsp2.0"
      bootclasspath="${boot.classpath.j2se1.8}"
      includes="
        freemarker/ext/jsp/**,
        freemarker/ext/servlet/**,
        freemarker/cache/WebappTemplateLoader.java"
      excludes="
        freemarker/ext/jsp/_FreeMarkerPageContext21.java,
        freemarker/ext/jsp/FreeMarkerJspFactory21.java,
        freemarker/ext/jsp/FreeMarkerJspApplicationContext.java"
    />

    <!-- There's no build.jsp2.0, as those classes are part of the common build subset. -->

    <ivy:cachepath conf="build.jsp2.1" pathid="ivy.dep.jsp2.1" />
    <javac srcdir="build/src-main-java-filtered" destdir="build/classes" deprecation="off" 
      debug="on" optimize="off" target="1.8" source="1.8" encoding="utf-8"
      includeantruntime="false"
      classpathref="ivy.dep.jsp2.1"
      bootclasspath="${boot.classpath.j2se1.8}"
      includes="
        freemarker/ext/jsp/_FreeMarkerPageContext21.java,
        freemarker/ext/jsp/FreeMarkerJspFactory21.java,
        freemarker/ext/jsp/FreeMarkerJspApplicationContext.java"
    />

    <ivy:cachepath conf="build.jython2.0" pathid="ivy.dep.jython2.0" />
    <javac srcdir="build/src-main-java-filtered" destdir="build/classes" deprecation="off" 
      debug="on" optimize="off" target="1.8" source="1.8" encoding="utf-8"
      includeantruntime="false"
      classpathref="ivy.dep.jython2.0"
      bootclasspath="${boot.classpath.j2se1.8}"
      includes="
        freemarker/ext/ant/**,
        freemarker/template/utility/JythonRuntime.java,
        freemarker/ext/jython/**"
      excludes="
        freemarker/ext/jython/_Jython22VersionAdapter.java,
        freemarker/ext/jython/_Jython25VersionAdapter.java"
    />

    <ivy:cachepath conf="build.jython2.2" pathid="ivy.dep.jython2.2" />
    <javac srcdir="build/src-main-java-filtered" destdir="build/classes" deprecation="off" 
      debug="on" optimize="off" target="1.8" source="1.8" encoding="utf-8"
      includeantruntime="false"
      classpathref="ivy.dep.jython2.2"
      bootclasspath="${boot.classpath.j2se1.8}"
      includes="
        freemarker/ext/jython/_Jython22VersionAdapter.java"
    />

    <ivy:cachepath conf="build.jython2.5" pathid="ivy.dep.jython2.5" />
    <javac srcdir="build/src-main-java-filtered" destdir="build/classes" deprecation="off" 
      debug="on" optimize="off" target="1.8" source="1.8" encoding="utf-8"
      includeantruntime="false"
      classpathref="ivy.dep.jython2.5"
      bootclasspath="${boot.classpath.j2se1.8}"
      includes="
        freemarker/ext/jython/_Jython25VersionAdapter.java"
    />

    <copy toDir="build/classes">
      <fileset dir="src/main/resources"
        excludes="
          freemarker/version.properties"
      />
    </copy>
    <copy toDir="build/classes" filtering="true" overwrite="true">
      <fileset dir="src/main/resources"
        includes="
          freemarker/version.properties"
      />
    </copy>
    <copy toDir="build/classes/META-INF">
      <fileset dir="src/dist/jar/META-INF" includes="*" />
    </copy>
    <delete dir="build/src-main-java-filtered" />
  </target>

  <target name="compileTest" depends="compile">
    <mkdir dir="build/test-classes" />

    <ivy:cachepath conf="build.test" pathid="ivy.dep.build.test" />
    <javac srcdir="src/test/java" destdir="build/test-classes" deprecation="off"
      debug="on" optimize="off" release="16" encoding="utf-8"
      includeantruntime="false"
      classpath="build/classes"
      classpathref="ivy.dep.build.test"
    />
    <copy toDir="build/test-classes">
      <fileset dir="src/test/resources"
        excludes=""
      />
    </copy>
  </target>

   <target name="jar" depends="compile">
    <ivy:cachepath pathid="ivy.dep" conf="bnd" />
    <taskdef resource="aQute/bnd/ant/taskdef.properties"
      uri="http://www.aqute.biz/bnd"
      classpathref="ivy.dep"
    />

    <!-- Hack: This file should be excluded, but I can't explain that to bnd. -->
    <!-- We don't have this file in 2.4.X... yet?
    <move
        file="build/classes/freemarker/core/SecureRendererImpl.class"
        tofile="build/SecureRendererImpl.class.tmp"
        preservelastmodified="true" overwrite="true"
    />
    -->
    <bnd:bnd
        files="osgi.bnd" eclipse="false"
        output="build/freemarker.jar"
    />
    <!-- Revert previous hack... -->
    <!-- We don't have this file in 2.4.X... yet?
    <move
        file="build/SecureRendererImpl.class.tmp"
        tofile="build/classes/freemarker/core/SecureRendererImpl.class"
        preservelastmodified="true" overwrite="true"
    />
    -->
  </target>

  <!-- ================================================================= -->
  <!-- Testing                                                           -->
  <!-- ================================================================= -->

  <target name="test" depends="_test, _testFailedCheck" />

  <target name="_test" depends="compileTest, _setTestPropertiesIfCiMode">
    <mkdir dir="build/junit-reports" />
    <ivy:cachepath conf="run.test" pathid="ivy.dep.run.test" />
    <junit failureproperty="testFailed" logfailedtests="true" fork="true" forkmode="once">
      <classpath>
        <pathelement path="build/test-classes" />
        <pathelement path="build/classes" />
        <path refid="ivy.dep.run.test" />
      </classpath>
      <syspropertyset>
        <propertyref prefix="testSystemProperties."/>
        <mapper type="glob" from="testSystemProperties.*" to="*"/>
      </syspropertyset>
      <!-- Print failure details on Travis CI to the console, as we can't access the report files there:  -->
      <formatter type="brief" usefile="false" if="ciMode" />
      <!-- When not on Travis CI, these contain the detailed log:  -->
      <formatter type="plain" />
      <formatter type="xml" />
      <batchtest todir="build/junit-reports">
        <fileset dir="src/test/java">
          <include name="**/*Test.java" />
          <include name="**/*TestSuite.java" />
          <exclude name="**/Abstract*.java" />
          <exclude name="**/AdhocTest*.java" />
        </fileset>
      </batchtest>
    </junit>
  </target>

  <target name="_setTestPropertiesIfCiMode" if="ciMode">
    <property name="testSystemProperties.logback.configurationFile" value="logback-test-ci.xml" />
    <property name="testSystemProperties.logback.statusListenerClass" value="ch.qos.logback.core.status.OnConsoleStatusListener" />
  </target>

  <target name="_testFailedCheck" if="testFailed">
    <fail message="Some tests have failed! Check build/junit-reports, or previous Ant log messages." />
  </target>

  <!-- ================================================================= -->
  <!-- Generate docs                                                     -->
  <!-- ================================================================= -->

  <target name="_rawJavadoc" depends="compile">
    <mkdir dir="build/api" />
    <delete includeEmptyDirs="yes">
      <fileset dir="build/api" includes="**/*" />
    </delete>
    <!-- javadoc with <fileset> has bugs, so we create a filtered copy: -->
    <copy todir="build/javadoc-sources">
      <fileset dir="src/main/java">
        <exclude name="**/_*.java" />
        <exclude name="**/SunInternalXalanXPathSupport.java" />
        <!-- Remove classes that are, I suppose, only accidentally public: -->
        <exclude name="**/core/LocalContext.java" />
        <exclude name="**/core/CollectionAndSequence.java" />
        <exclude name="**/core/Comment.java" />
        <exclude name="**/core/DebugBreak.java" />
        <exclude name="**/core/Expression.java" />
        <exclude name="**/core/LibraryLoad.java" />
        <exclude name="**/core/Macro.java" />
        <exclude name="**/core/ReturnInstruction.java" />
        <exclude name="**/core/StringArraySequence.java" />
        <exclude name="**/core/TemplateElement.java" />
        <exclude name="**/core/TemplateObject.java" />
        <exclude name="**/core/TextBlock.java" />
        <exclude name="**/core/ReturnInstruction.java" />
        <exclude name="**/core/TokenMgrError.java" />
        <exclude name="**/template/EmptyMap.java" />
        <exclude name="**/log/SLF4JLoggerFactory.java" />
        <exclude name="**/log/CommonsLoggingLoggerFactory.java" />
      </fileset>
    </copy>

    <!-- conf="IDE": as that has to contain all depedencies -->
    <ivy:cachepath conf="IDE" pathid="ivy.dep" />
    <javadoc
      sourcepath="build/javadoc-sources"
      destdir="build/api"
      doctitle="FreeMarker ${version}"
      packagenames="
        freemarker.debug, freemarker.template.*,
        freemarker.core.*, freemarker.ext.*,
        freemarker.cache.*, freemarker.log.*"
      use="true"
      version="true"
      author="true"
      windowtitle="FreeMarker ${version} API"
      classpath="build/classes"
      classpathref="ivy.dep"
      failonerror="false"
      charset="UTF-8"
      docencoding="UTF-8"
      encoding="UTF-8"
      locale="en_US"
    >
      <link href="http://docs.oracle.com/javase/8/docs/api/"/>
    </javadoc>
    <delete dir="build/javadoc-sources" />
  </target>

  <target name="javadoc" depends="_rawJavadoc, _fixJDK8JavadocCSS" description="Build the JavaDocs" />

  <target name="_fixJDK8JavadocCSS" depends="_rawJavadoc" if="atLeastJDK8">
    <property name="file" value="build/api/stylesheet.css" />

    <available file="${file}" property="stylesheet.available"/>
    <fail unless="stylesheet.available">CSS file not found: ${file}</fail>
    <echo>Fixing JDK 8 CSS in ${file}</echo>

    <!-- Tell that it's modified: -->
    <replaceregexp
        file="${file}" flags="gs" encoding="utf-8"
        match="/\* (Javadoc style sheet) \*/" replace="/\* \1 - JDK 8 usability fix regexp substitutions applied \*/"
    />

    <!-- Remove broken link: -->
    <replaceregexp
        file="${file}" flags="gs" encoding="utf-8"
        match="@import url\('resources/fonts/dejavu.css'\);\s*" replace=""
    />

    <!-- Font family fixes: -->
    <replaceregexp
        file="${file}" flags="gsi" encoding="utf-8"
        match="['&quot;]DejaVu Sans['&quot;]" replace="Arial"
    />
    <replaceregexp
        file="${file}" flags="gsi" encoding="utf-8"
        match="['&quot;]DejaVu Sans Mono['&quot;]" replace="'Courier New'"
    />
    <replaceregexp
        file="${file}" flags="gsi" encoding="utf-8"
        match="['&quot;]DejaVu Serif['&quot;]" replace="Arial"
    />
    <replaceregexp
        file="${file}" flags="gsi" encoding="utf-8"
        match="(?&lt;=[\s,:])serif\b" replace="sans-serif"
    />
    <replaceregexp
        file="${file}" flags="gsi" encoding="utf-8"
        match="(?&lt;=[\s,:])Georgia,\s*" replace=""
    />
    <replaceregexp
        file="${file}" flags="gsi" encoding="utf-8"
        match="['&quot;]Times New Roman['&quot;],\s*" replace=""
    />
    <replaceregexp
        file="${file}" flags="gsi" encoding="utf-8"
        match="(?&lt;=[\s,:])Times,\s*" replace=""
    />
    <replaceregexp
        file="${file}" flags="gsi" encoding="utf-8"
        match="(?&lt;=[\s,:])Arial\s*,\s*Arial\b" replace="Arial"
    />

    <!-- "Parameters:", "Returns:", "Throws:", "Since:", "See also:" etc. fixes: -->
    <property name="ddSelectorStart" value="(?:\.contentContainer\s+\.(?:details|description)|\.serializedFormContainer)\s+dl\s+dd\b.*?\{[^\}]*\b" />
    <property name="ddPropertyEnd" value="\b.+?;" />
    <!-- - Put back description (dd) indentation: -->
    <replaceregexp
        file="${file}" flags="gs" encoding="utf-8"
        match="(${ddSelectorStart})margin${ddPropertyEnd}" replace="\1margin: 5px 0 10px 20px;"
    />
    <!-- - No monospace font for the description (dd) part: -->
    <replaceregexp
        file="${file}" flags="gs" encoding="utf-8"
        match="(${ddSelectorStart})font-family${ddPropertyEnd}" replace="\1"
    />
  </target>

  <!-- ====================== -->
  <!-- Manual                 -->
  <!-- ====================== -->

  <macrodef name="manual" uri="http://freemarker.org/util">
    <attribute name="offline" />
    <attribute name="locale" />
    <sequential>
      <ivy:cachepath conf="manual" pathid="ivy.dep" />
      <taskdef resource="org/freemarker/docgen/ant/antlib.properties"
        uri="http://freemarker.org/docgen"
        classpathref="ivy.dep"
      />

      <docgen:transform
        srcdir="src/manual/@{locale}" destdir="build/manual/@{locale}"
        offline="@{offline}"
      />
    </sequential>
  </macrodef>

  <target name="manualOffline" depends="init" description="Build the Manual for offline use" >
    <u:manual offline="true" locale="en_US" />
  </target>

  <target name="manualOnline" depends="init" description="Build the Manual to be upload to the FreeMarker homepage" >
    <u:manual offline="false" locale="en_US" />
  </target>

  <target name="manualOffline_zh_CN" depends="init" description="Build the Manual for offline use" >
    <u:manual offline="true" locale="zh_CN" />
  </target>

  <target name="manualOnline_zh_CN" depends="init" description="Build the Manual to be upload to the FreeMarker homepage" >
    <u:manual offline="false" locale="zh_CN" />
  </target>


  <!-- ===================== -->
  <!-- Distribution building -->
  <!-- ===================== -->

  <target name="dist"
    description="Build the FreeMarker distribution files"
  >
    <fail
      unless="has.all.explicit.boot.classpaths"
      message="All boot.classpath properties must be set in build.properties for dist!"
    />
    <fail unless="atLeastJDK8" message="The release should be built with JDK 8+ (you may need to set JAVA_HOME)" />
    <antcall target="clean" />  <!-- To improve the reliability -->
    <antcall target="_dist" />
  </target>

  <target name="_dist"
    depends="test, jar, javadoc, manualOffline"
  >
    <delete dir="${dist.dir}" />

    <!-- ..................................... -->
    <!-- Binary distribution                   -->
    <!-- ..................................... -->

    <mkdir dir="${dist.bin.dir}" />

    <!-- Copy txt-s -->
    <copy todir="${dist.bin.dir}" includeEmptyDirs="no">
      <fileset dir="." defaultexcludes="no">
        <include name="README.md" />
        <!-- LICENSE is binary-distribution-specific, and is copied later. -->
        <include name="NOTICE" />
        <include name="RELEASE-NOTES" />
      </fileset>
    </copy>
    <replace
      file="${dist.bin.dir}/README.md"
      token="{version}"
      value="${version}"
    />
    <!-- Copy binary-distribution-specific files: -->
    <copy todir="${dist.bin.dir}/">
      <fileset dir="src/dist/bin/">
        <exclude name="rat-excludes" />
      </fileset>
    </copy>

    <!-- Copy binary -->
    <copy file="build/freemarker.jar" tofile="${dist.bin.dir}/freemarker.jar" />

    <!-- Copy documentation -->
    <mkdir dir="${dist.bin.dir}/documentation" />

    <!--
      The US English Manual is the source of any translations and thus it's the
      only one that is guaranteed to be up to date when doing the release, so we
      only pack that into it.
    -->
    <copy todir="${dist.bin.dir}/documentation/_html" includeEmptyDirs="no">
      <fileset dir="build/manual/en_US" />
    </copy>
    <copy todir="${dist.bin.dir}/documentation/_html/api" includeEmptyDirs="no">
      <fileset dir="build/api" />
    </copy>

    <u:packageAndSignDist
        srcDir="${dist.bin.dir}/.."
        archiveNameWithoutExt="${dist.archiveBaseName}-bin"
    />

    <!-- ..................................... -->
    <!-- Source distribution                   -->
    <!-- ..................................... -->

    <mkdir dir="${dist.src.dir}" />

    <!-- Copy extensionless files: -->
    <copy todir="${dist.src.dir}" includeEmptyDirs="no">
      <fileset dir="." defaultexcludes="no">
        <include name="README.md" />
        <include name="LICENSE" />
        <include name="NOTICE" />
        <include name="RELEASE-NOTES" />
      </fileset>
    </copy>
    <replace
      file="${dist.src.dir}/README.md"
      token="{version}"
      value="${version}"
    />

    <copy todir="${dist.src.dir}" includeEmptyDirs="no">
      <fileset dir="." defaultexcludes="no">
        <exclude name="**/*.bak" />
        <exclude name="**/*.~*" />
        <exclude name="**/*.*~" />
        <include name="src/**" />
        <include name="*.xml" />
        <include name="*.sample" />
        <include name="*.txt" />
        <include name="osgi.bnd" />
        <include name=".git*" />
        <include name="rat-excludes" />
      </fileset>
    </copy>

    <u:packageAndSignDist
        srcDir="${dist.src.dir}/.."
        archiveNameWithoutExt="${dist.archiveBaseName}-src"
    />
  </target>

  <macrodef name="packageAndSignDist" uri="http://freemarker.org/util">
    <attribute name="srcDir" />
    <attribute name="archiveNameWithoutExt" />
    <sequential>
      <local name="archive.tar"/>
      <property name="archive.tar" value="build/dist/@{archiveNameWithoutExt}.tar" />
      <local name="archive.gzip"/>
      <property name="archive.gzip" value="${archive.tar}.gz" />
      <delete file="${archive.tar}" />
      <tar tarfile="${archive.tar}" basedir="@{srcDir}" />
      <delete file="${archive.gzip}" />
      <gzip zipfile="${archive.gzip}" src="${archive.tar}" />
      <delete file="${archive.tar}" />

      <echo>Signing "${archive.gzip}"...</echo>
      <!-- gpg may hang if it exists: -->
      <delete file="${archive.gzip}.asc" />
      <exec executable="${gpgCommand}" failonerror="true">
        <arg value="--armor" />
        <arg value="--output" />
        <arg value="${archive.gzip}.asc" />
        <arg value="--detach-sig" />
        <arg value="${archive.gzip}" />
      </exec>

      <echo>*** Signature verification: ***</echo>
      <exec executable="${gpgCommand}" failonerror="true">
        <arg value="--verify" />
        <arg value="${archive.gzip}.asc" />
        <arg value="${archive.gzip}" />
      </exec>
      <local name="signatureGood" />
      <local name="signatureGood.y" />
      <input
         validargs="y,n"
         addproperty="signatureGood"
         unless:set="ci"
      >Is the above signer the intended one for Apache releases?</input>
      <condition property="signatureGood.y" unless:set="ci">
        <equals arg1="y" arg2="${signatureGood}"/>
      </condition>
      <fail unless:set="ci" unless="signatureGood.y" message="Task aborted by user." />

      <echo>Creating checksum file for "${archive.gzip}"...</echo>
      <checksum file="${archive.gzip}" fileext=".sha512" algorithm="SHA-512" forceOverwrite="yes" />
    </sequential>
  </macrodef>

  <target name="maven-pom">
    <echo file="build/pom.xml"><![CDATA[<?xml version="1.0" encoding="utf-8"?>
<!--
  Licensed to the Apache Software Foundation (ASF) under one
  or more contributor license agreements.  See the NOTICE file
  distributed with this work for additional information
  regarding copyright ownership.  The ASF licenses this file
  to you under the Apache License, Version 2.0 (the
  "License"); you may not use this file except in compliance
  with the License.  You may obtain a copy of the License at

    http://www.apache.org/licenses/LICENSE-2.0

  Unless required by applicable law or agreed to in writing,
  software distributed under the License is distributed on an
  "AS IS" BASIS, WITHOUT WARRANTIES OR CONDITIONS OF ANY
  KIND, either express or implied.  See the License for the
  specific language governing permissions and limitations
  under the License.
-->

<project xmlns="http://maven.apache.org/POM/4.0.0"
    xmlns:xsi="http://www.w3.org/2001/XMLSchema-instance"
    xsi:schemaLocation="http://maven.apache.org/POM/4.0.0 http://maven.apache.org/maven-v4_0_0.xsd">
  <modelVersion>4.0.0</modelVersion>

  <parent>
    <groupId>org.apache</groupId>
    <artifactId>apache</artifactId>
    <version>17</version>
  </parent>

  <groupId>${mavenGroupId}</groupId>
  <artifactId>${mavenArtifactId}</artifactId>
  <version>${mavenVersion}</version>

  <packaging>jar</packaging>

  <name>Apache FreeMarker</name>
  <description>
    Google App Engine compliant variation of FreeMarker.
    FreeMarker is a "template engine"; a generic tool to generate text output based on templates.
  </description>
  <url>https://freemarker.apache.org/</url>
  <organization>
    <name>Apache Software Foundation</name>
    <url>http://apache.org</url>
  </organization>

  <licenses>
    <license>
      <name>Apache License, Version 2.0</name>
      <url>http://www.apache.org/licenses/LICENSE-2.0.txt</url>
      <distribution>repo</distribution>
    </license>
  </licenses>

  <scm>
    <connection>scm:git:https://git-wip-us.apache.org/repos/asf/freemarker.git</connection>
    <developerConnection>scm:git:https://git-wip-us.apache.org/repos/asf/freemarker.git</developerConnection>
    <url>https://git-wip-us.apache.org/repos/asf?p=freemarker.git</url>
    <tag>v${version}</tag>
  </scm>

  <issueManagement>
    <system>jira</system>
    <url>https://issues.apache.org/jira/browse/FREEMARKER/</url>
  </issueManagement>

  <mailingLists>
    <mailingList>
        <name>FreeMarker developer list</name>
        <post>dev@freemarker.apache.org</post>
        <subscribe>dev-subscribe@freemarker.apache.org</subscribe>
        <unsubscribe>dev-unsubscribe@freemarker.apache.org</unsubscribe>
        <archive>http://mail-archives.apache.org/mod_mbox/freemarker-dev/</archive>
    </mailingList>
    <mailingList>
        <name>FreeMarker commit and Jira notifications list</name>
        <post>notifications@freemarker.apache.org</post>
        <subscribe>notifications-subscribe@freemarker.apache.org</subscribe>
        <unsubscribe>notifications-unsubscribe@freemarker.apache.org</unsubscribe>
        <archive>http://mail-archives.apache.org/mod_mbox/freemarker-notifications/</archive>
    </mailingList>
    <mailingList>
      <name>FreeMarker management private</name>
      <post>private@freemarker.apache.org</post>
    </mailingList>
  </mailingLists>

  <dependencies>
    <!-- no required dependencies -->
  </dependencies>
</project>
]]></echo>
  </target>

  <target name="maven-install" depends="jar, maven-pom"
      description="Installs the jar into the local maven repo (without signing)">
		<exec executable="${mvnCommand}" failonerror="true">
			<arg value="install:install-file" />
			<arg value="-Dfile=build/freemarker.jar" />
			<arg value="-DpomFile=build/pom.xml" />
		</exec>
  </target>

  <!--
    Uploads the freemarker.jar that is in the current DISTRIBUTION DIRECTORY
    to a Maven repository (snapshot or central).
    Use this after "dist" (without interleaving "clean").
  -->
  <target name="maven-dist" depends="maven-pom"
      description="Releases the already built distro to a Maven repository">
    <jar destfile="build/maven-source-attachment.jar">
      <fileset dir="${dist.src.dir}/src/main/java" />
      <fileset dir="${dist.src.dir}/src/main/resources" />
      <fileset dir="${dist.src.dir}/src/main/javacc/" />
      <fileset dir="build/generated-sources/java/" includes="**/*.java" />
      <metainf dir="${dist.src.dir}" includes="LICENSE, NOTICE" />
    </jar>

    <mkdir dir="build/javadoc-attachment-metainf"/>
    <copy todir="build/javadoc-attachment-metainf">
      <fileset dir="${dist.bin.dir}" includes="NOTICE" />
    </copy>
    <copy todir="build/javadoc-attachment-metainf">
      <fileset dir="src/dist/javadoc/META-INF/" />
    </copy>
    <jar destfile="build/maven-javadoc-attachment.jar">
      <fileset dir="${dist.bin.dir}/documentation/_html/api" />
      <metainf dir="build/javadoc-attachment-metainf" includes="**/*" />
    </jar>
    <delete dir="build/javadoc-attachment-metainf" />

    <!-- These were copy-pasted from the org.apacha:apache parent POM: -->
    <property name="maven-server-id" value="apache.releases.https" />
    <condition property="maven-repository-url"
        value="https://repository.apache.org/content/repositories/snapshots/"
        else="https://repository.apache.org/service/local/staging/deploy/maven2">
      <matches pattern="-SNAPSHOT$" string="${mavenVersion}" />
    </condition>
    <!-- Snapshot repo: https://repository.apache.org/content/repositories/snapshots/ -->
    <input
       validargs="y,n"
       addproperty="mavenUpload.answer"
    >
You are about uploading
${dist.bin.dir}/freemarker.jar
and its attachments with Maven coordinates
${mavenGroupId}:${mavenArtifactId}:${mavenVersion}
to this Maven repository:
${maven-repository-url}

Note that it's assumed that you have run `ant dist` just before this.
Proceed? </input>
    <condition property="mavenUpload.yes">
      <equals arg1="y" arg2="${mavenUpload.answer}"/>
    </condition>
    <fail unless="mavenUpload.yes" message="Task aborted by user." />

		<!-- Sign and deploy the main artifact -->
		<exec executable="${mvnCommand}" failonerror="true">
			<arg value="org.apache.maven.plugins:maven-gpg-plugin:1.6:sign-and-deploy-file" />
      <!--
        As we use the gpg plugin instead of a normal Maven "deploy", sadly we can't just
        inherit the repo URL and repositoryId from the parent POM.
      -->
			<arg value="-Durl=${maven-repository-url}" />
			<arg value="-DrepositoryId=${maven-server-id}" />
			<arg value="-DpomFile=build/pom.xml" />
			<arg value="-Dfile=${dist.bin.dir}/freemarker.jar" />
			<arg value="-Dsources=build/maven-source-attachment.jar" />
			<arg value="-Djavadoc=build/maven-javadoc-attachment.jar" />
      <arg value="-Pgpg" />
		</exec>

    <echo>*****************************************************************</echo>
    <echo>Check the above lines for any Maven errors!</echo>
    <echo>Now you need to close and maybe release the staged repo on</echo>
    <echo>http://repository.apache.org (except for SNAPSHOT versions).</echo>
    <echo>Note that before releasing, voting is needed!</echo>
    <echo>*****************************************************************</echo>
  </target>

  <!-- ================================================================= -->
  <!-- CI (like Travis).......................                           -->
  <!-- ================================================================= -->

  <target name="ci-setup">
    <ivy:settings file="ivysettings-ci.xml" />
    <property name="ciMode" value="true" />
  </target>

  <target name="ci"
  	depends="ci-setup, clean, _dist"
  	description="CI should invoke this task"
  />

  <!-- ================================================================== -->
  <!-- Dependency management                                              -->
  <!-- ================================================================== -->

  <target name="report-deps"
    description="Creates a HTML document that summarizes the dependencies."
  >
    <mkdir dir="build/deps-report" />
    <ivy:resolve />
    <ivy:report todir="build/deps-report" />
  </target>

  <target name="ide-dependencies" depends="jar"
    description="If your IDE has no Ivy support, this generates ide-lib/*.jar for it">
    <mkdir dir="ide-dependencies" />
    <delete includeEmptyDirs="true">
      <fileset dir="ide-dependencies">
         <include name="*/**" />
      </fileset>
    </delete>
    <ivy:retrieve conf="IDE" pattern="ide-dependencies/[artifact]-[revision].[ext]" />

    <!--
      Extract META-INF/MANITSET.MF from freemarker.jar and put it into the project directory for Eclipse (this is
      needed if you want to reference freemarker source code in the context of OSGI development with Eclipse)
    -->
    <unzip src="build/freemarker.jar" dest=".">
      <patternset>
        <include name="META-INF/*"/>
        <exclude name="META-INF/LICENSE"/>
        <exclude name="META-INF/NOTICE"/>
      </patternset>
    </unzip>
    <echo file="META-INF/DO-NOT-EDIT.txt"><!--
      -->Do not edit the files in this directory! They are extracted from freemarker.jar as part of&#x0a;<!--
      -->the ide-dependencies Ant task, because Eclipse OSGi support expects them to be here.<!--
    --></echo>

  <!--
    Add bndtools support (bnd workspace model), which requires a bnd.bnd file to be present.
    See https://bndtools.org/concepts.html#workspacerepositoriesproject-model for more information.
    We copy the existing osgi.bnd to bnd.bnd and replace the variables
    with values from this build.xml and version.properties
    The resulting bnd.bnd in the project root is only consumed by Eclipse
    if the bndtools plugin is installed.
    bnd.bnd is also in .gitignore, to avoid accidental commits.
  -->
    <filter token="moduleOrg" value="${moduleOrg}" />
    <filter token="moduleName" value="${moduleName}" />
    <filter filtersfile="build/classes/freemarker/version.properties" />

    <copy
        file="osgi.bnd"
        tofile="bnd.bnd"
        filtering="true"
        overwrite="true"
    >
      <filterchain>
          <expandproperties />
      </filterchain>
    </copy>



  </target>

  <!-- ================================================================== -->
  <!-- Misc.                                                              -->
  <!-- ================================================================== -->

  <target name="rat" description="Generates Apache RAT report">
    <ivy:cachepath conf="rat" pathid="ivy.dep" />
    <taskdef
      uri="antlib:org.apache.rat.anttasks"
      resource="org/apache/rat/anttasks/antlib.xml"
      classpathref="ivy.dep"
    />

    <rat:report reportFile="build/rat-report-root.txt">
      <fileset dir="" excludesfile="rat-excludes" />
    </rat:report>
    <rat:report reportFile="build/rat-report-dist-src.txt">
      <fileset dir="${dist.src.dir}" excludesfile="rat-excludes" />
    </rat:report>
    <rat:report reportFile="build/rat-report-dist-bin.txt">
      <fileset dir="${dist.bin.dir}" excludesfile="src/dist/bin/rat-excludes" />
    </rat:report>
    <echo level="info"><!--
    -->Rat reports were written into build/rat-report-*.txt<!--
    --></echo>
  </target>

</project><|MERGE_RESOLUTION|>--- conflicted
+++ resolved
@@ -239,28 +239,12 @@
       </src>
     </javac>
 
-<<<<<<< HEAD
-    <rmic
-      base="build/classes" includes="freemarker/debug/impl/Rmi*Impl.class"
-      classpathref="ivy.dep"
-      verify="yes" stubversion="1.2"
-=======
-    <ivy:cachepath conf="build.base" pathid="ivy.dep" />
-    <javac srcdir="build/src-main-java-filtered" destdir="build/classes" deprecation="off"
-      debug="on" optimize="off" target="1.8" source="1.8" encoding="utf-8"
-      includeantruntime="false"
-      classpathref="ivy.dep"
-      bootclasspath="${boot.classpath.j2se1.8}"
-      includes="freemarker/core/_Java8Impl.java"
-    />
-
     <ivy:cachepath conf="build.base" pathid="ivy.dep" />
     <javac srcdir="build/src-main-java-filtered" destdir="build/classes" deprecation="off"
            debug="on" optimize="off" release="16" encoding="utf-8"
            includeantruntime="false"
            classpathref="ivy.dep"
            includes="freemarker/core/_Java16Impl.java"
->>>>>>> d6304199
     />
 
     <ivy:cachepath conf="build.jsp2.0" pathid="ivy.dep.jsp2.0" />
