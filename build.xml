<?xml version="1.0" encoding="UTF-8"?>
<!--
  Licensed to the Apache Software Foundation (ASF) under one
  or more contributor license agreements.  See the NOTICE file
  distributed with this work for additional information
  regarding copyright ownership.  The ASF licenses this file
  to you under the Apache License, Version 2.0 (the
  "License"); you may not use this file except in compliance
  with the License.  You may obtain a copy of the License at
  
    http://www.apache.org/licenses/LICENSE-2.0
  
  Unless required by applicable law or agreed to in writing,
  software distributed under the License is distributed on an
  "AS IS" BASIS, WITHOUT WARRANTIES OR CONDITIONS OF ANY
  KIND, either express or implied.  See the License for the
  specific language governing permissions and limitations
  under the License.
-->

<project basedir="." default="jar" name="freemarker"
  xmlns:ivy="antlib:org.apache.ivy.ant"
  xmlns:javacc="http://javacc.dev.java.net/"
  xmlns:docgen="http://freemarker.org/docgen"
  xmlns:bnd="http://www.aqute.biz/bnd"
  xmlns:rat="antlib:org.apache.rat.anttasks"
  xmlns:u="http://freemarker.org/util"
>

  <!-- ================================================================== -->
  <!-- Properties                                                         -->
  <!-- ================================================================== -->

  <!-- Maven project coordinates: -->
  <property name="mavenGroupId" value="org.freemarker" />
  <property name="mavenArtifactId" value="freemarker-gae" />
  <!-- Ivy project coordinates: -->
  <property name="moduleOrg" value="org.freemarker" />
  <property name="moduleName" value="freemarker" />
  <property name="moduleBranch" value="2.3" />

  <!-- Will be overidden on the Continous Integration server: -->
  <property name="server.ivy.repo.root" value="${basedir}/build/dummy-server-ivy-repo" />
  
  <property file="build.properties"/>
  <condition property="has.explicit.boot.classpath.j2se1.5">
    <isset property="boot.classpath.j2se1.5"/>
  </condition>
  <condition property="has.explicit.boot.classpath.j2se1.6">
    <isset property="boot.classpath.j2se1.6"/>
  </condition>
  <condition property="has.all.explicit.boot.classpaths">
    <and>
      <isset property="has.explicit.boot.classpath.j2se1.5"/>
      <isset property="has.explicit.boot.classpath.j2se1.6"/>
    </and>
  </condition>
  <available property="atLeastJDK8" classname="java.util.function.Predicate"/>

  <!-- When boot.classpath.j2se* is missing, these will be the defaults: -->
  <!-- Note: Target "dist" doesn't allow using these. -->
  <property name="boot.classpath.j2se1.5" value="${sun.boot.class.path}" />
  <property name="boot.classpath.j2se1.6" value="${sun.boot.class.path}" />
  
  <!-- For checking the correctness of the boot.classpath.j2se* -->
  <available classpath="${boot.classpath.j2se1.5}"
    classname="java.util.concurrent.ConcurrentHashMap" ignoresystemclasses="true" 
    property="boot.classpath.j2se1.5.correct"
  />
  <available classpath="${boot.classpath.j2se1.6}"
    classname="java.util.ServiceLoader" ignoresystemclasses="true" 
    property="boot.classpath.j2se1.6.correct"
  />
  
  <!-- Set up version/timestamp filters and the version property: -->
  <tstamp>
    <format property="timestampNice" pattern="yyyy-MM-dd'T'HH:mm:ss'Z'"
        timezone="UTC" />
    <format property="timestampInVersion" pattern="yyyyMMdd'T'HHmmss'Z'"
        timezone="UTC" />
  </tstamp>
  <filter token="timestampInVersion" value="${timestampInVersion}" />
  <filter token="timestampNice" value="${timestampNice}" />
  <mkdir dir="build"/>
  <!-- Copying is needed to substitute the timestamps. -->
  <copy
      file="src/main/resources/freemarker/version.properties"
      tofile="build/version.properties.tmp"
      filtering="true"
      overwrite="true"
  />
  <property file="build/version.properties.tmp" />
  <delete file="build/version.properties.tmp" />
  <filter token="version" value="${version}" />
  
  <property name="dist.dir" value="build/dist" />
<<<<<<< HEAD
  <property name="dist.archiveBaseName" value="apache-freemarker-${version}" />
=======
  <property name="dist.archiveBaseName" value="apache-${mavenArtifactId}-${version}" />
>>>>>>> 550ac15a
  <property name="dist.bin.dir" value="${dist.dir}/bin/${dist.archiveBaseName}" />
  <property name="dist.src.dir" value="${dist.dir}/src/${dist.archiveBaseName}-src" />
  
  <!-- ================================================================== -->
  <!-- Initialization                                                     -->
  <!-- ================================================================== -->

  
  <target name="clean" description="get rid of all generated files">
    <delete dir="build" />
  </target>

  <target name="clean-classes" description="get rid of compiled classes">
    <delete dir="build/classes" />
    <delete dir="build/test-classes" />
    <delete dir="build/coverage/classes" />
  </target>

  <condition property="deps.available">
    <available file=".ivy" />
  </condition>
  
  <target name="init" depends="_autoget-deps"
    description="Fetch dependencies if any are missing and create the build directory if necessary"
  >
    <mkdir dir="build"/>
  </target>

  
  <!-- ================================================================= -->
  <!-- Compilation                                                       -->
  <!-- ================================================================= -->

  
  <target name="javacc" depends="init" unless="parser.uptodate"
    description="Build the parser from its grammar file"
  >
    <ivy:cachepath conf="parser" pathid="ivy.dep" />
    <taskdef name="generate" classname="org.apache.tools.ant.taskdefs.optional.javacc.JavaCC"
      uri="http://javacc.dev.java.net/"
      classpathref="ivy.dep"
    />
    
    <property name="_javaccOutputDir"
      value="build/generated-sources/java/freemarker/core/"
    />

    <mkdir dir="${_javaccOutputDir}" />
    <ivy:retrieve conf="parser" pattern="build/javacc-home.tmp/[artifact].[ext]" />
    <javacc:generate
      target="src/main/javacc/FTL.jj"
      outputdirectory="${_javaccOutputDir}"
      javacchome="build/javacc-home.tmp"
    />
    <delete dir="build/javacc-home.tmp" />
    
    <replace
      file="${_javaccOutputDir}/FMParser.java"
      token="private final LookaheadSuccess"
      value="private static final LookaheadSuccess"
    />
    <replace
      file="${_javaccOutputDir}/FMParserConstants.java"
      token="public interface FMParserConstants"
      value="interface FMParserConstants"
    />
    <replace
      file="${_javaccOutputDir}/FMParserTokenManager.java"
      token="public class FMParserTokenManager"
      value="class FMParserTokenManager"
    />
    <replace
      file="${_javaccOutputDir}/Token.java"
      token="public class Token"
      value="class Token"
    />
    <replace
      file="${_javaccOutputDir}/SimpleCharStream.java"
      token="public final class SimpleCharStream"
      value="final class SimpleCharStream"
    />
    <replace
      file="${_javaccOutputDir}/FMParser.java"
      token="enum"
      value="ENUM"
    />
    
    <!-- As we have a modified version in src/main/java: -->
    <move 
      file="${_javaccOutputDir}/ParseException.java"
      tofile="${_javaccOutputDir}/ParseException.java.ignore"
    />
    <move 
      file="${_javaccOutputDir}/TokenMgrError.java"
      tofile="${_javaccOutputDir}/TokenMgrError.java.ignore"
    />
  </target>
   
  <target name="compile" depends="javacc">
    <fail unless="boot.classpath.j2se1.5.correct"><!--
      -->The "boot.classpath.j2se1.5" property value (${boot.classpath.j2se1.5}) <!--
      -->seems to be an incorrect boot classpath. Please fix it in <!--
      -->the &lt;projectDir>/build.properties file, or wherever you <!--
      -->set it.<!--
    --></fail>
    <fail unless="boot.classpath.j2se1.6.correct"><!--
      -->The "boot.classpath.j2se1.6" property value (${boot.classpath.j2se1.6}) <!--
      -->seems to be an incorrect boot classpath. Please fix it in <!--
      -->the &lt;projectDir>/build.properties file, or wherever you <!--
      -->set it.<!--
    --></fail>
    <echo level="info"><!--
      -->Using boot classpaths:<!--
      -->Java 5: ${boot.classpath.j2se1.5}; <!--
      -->Java 6: ${boot.classpath.j2se1.6}<!--
    --></echo>

    <mkdir dir="build/classes" />
    
    <!-- Note: the "build.base" conf doesn't include optional FreeMarker dependencies. -->
    <ivy:cachepath conf="build.base" pathid="ivy.dep" />
    <javac destdir="build/classes" deprecation="off" 
      debug="on" optimize="off" target="1.5" source="1.5" encoding="utf-8"
      includeantruntime="false"
      classpathref="ivy.dep"
      bootclasspath="${boot.classpath.j2se1.5}"
      excludes="
        freemarker/core/_Java6Impl.java,
        freemarker/ext/jsp/**,
        freemarker/ext/servlet/**,
        freemarker/cache/WebappTemplateLoader.java,
        
        freemarker/ext/jython/**,
        freemarker/template/utility/JythonRuntime.java,
        freemarker/ext/ant/**"
    >
      <src>
        <pathelement location="src/main/java" />
        <pathelement location="build/generated-sources" />
      </src>
    </javac>

    <ivy:cachepath conf="build.base" pathid="ivy.dep" />
    <javac srcdir="src/main/java" destdir="build/classes" deprecation="off" 
      debug="on" optimize="off" target="1.5" source="1.5" encoding="utf-8"
      includeantruntime="false"
      classpathref="ivy.dep"
      bootclasspath="${boot.classpath.j2se1.6}"
      includes="freemarker/core/_Java6Impl.java"
    />
    
    <rmic
      base="build/classes" includes="freemarker/debug/impl/Rmi*Impl.class"
      classpathref="ivy.dep"
      verify="yes" stubversion="1.2"
    />

    <ivy:cachepath conf="build.jsp2.0" pathid="ivy.dep.jsp2.0" />
    <javac srcdir="src/main/java" destdir="build/classes" deprecation="off" 
      debug="on" optimize="off" target="1.5" source="1.5" encoding="utf-8"
      includeantruntime="false"
      classpathref="ivy.dep.jsp2.0"
      bootclasspath="${boot.classpath.j2se1.5}"
      includes="
        freemarker/ext/jsp/**,
        freemarker/ext/servlet/**,
        freemarker/cache/WebappTemplateLoader.java"
      excludes="
        freemarker/ext/jsp/_FreeMarkerPageContext21.java,
        freemarker/ext/jsp/FreeMarkerJspFactory21.java,
        freemarker/ext/jsp/FreeMarkerJspApplicationContext.java"
    />
    
    <!-- There's no build.jsp2.0, as those classes are part of the common build subset. -->
    
    <ivy:cachepath conf="build.jsp2.1" pathid="ivy.dep.jsp2.1" />
    <javac srcdir="src/main/java" destdir="build/classes" deprecation="off" 
      debug="on" optimize="off" target="1.5" source="1.5" encoding="utf-8"
      includeantruntime="false"
      classpathref="ivy.dep.jsp2.1"
      bootclasspath="${boot.classpath.j2se1.5}"
      includes="
        freemarker/ext/jsp/_FreeMarkerPageContext21.java,
        freemarker/ext/jsp/FreeMarkerJspFactory21.java,
        freemarker/ext/jsp/FreeMarkerJspApplicationContext.java"
    />

    <ivy:cachepath conf="build.jython2.0" pathid="ivy.dep.jython2.0" />
    <javac srcdir="src/main/java" destdir="build/classes" deprecation="off" 
      debug="on" optimize="off" target="1.5" source="1.5" encoding="utf-8"
      includeantruntime="false"
      classpathref="ivy.dep.jython2.0"
      bootclasspath="${boot.classpath.j2se1.5}"
      includes="
        freemarker/ext/ant/**,
        freemarker/template/utility/JythonRuntime.java,
        freemarker/ext/jython/**"
      excludes="
        freemarker/ext/jython/_Jython22VersionAdapter.java,
        freemarker/ext/jython/_Jython25VersionAdapter.java"
    />
    
    <ivy:cachepath conf="build.jython2.2" pathid="ivy.dep.jython2.2" />
    <javac srcdir="src/main/java" destdir="build/classes" deprecation="off" 
      debug="on" optimize="off" target="1.5" source="1.5" encoding="utf-8"
      includeantruntime="false"
      classpathref="ivy.dep.jython2.2"
      bootclasspath="${boot.classpath.j2se1.5}"
      includes="
        freemarker/ext/jython/_Jython22VersionAdapter.java"
    />
    
    <ivy:cachepath conf="build.jython2.5" pathid="ivy.dep.jython2.5" />
    <javac srcdir="src/main/java" destdir="build/classes" deprecation="off" 
      debug="on" optimize="off" target="1.5" source="1.5" encoding="utf-8"
      includeantruntime="false"
      classpathref="ivy.dep.jython2.5"
      bootclasspath="${boot.classpath.j2se1.5}"
      includes="
        freemarker/ext/jython/_Jython25VersionAdapter.java"
    />
    
    <rmic base="build/classes" classpathref="ivy.dep"
      includes="src/main/java/freemarker/debug/impl/Rmi*Impl.class"
      verify="yes" stubversion="1.2"
    />
    
    <!-- We don't have this file in 2.4.X... yet?
    <copy
      file="build/classes/freemarker/core/SecureRendererImpl.class"
      tofile="build/classes/freemarker/core/SecureRendererImpl.clazz"
    />
    -->
    
    <copy toDir="build/classes">
      <fileset dir="src/main/resources"
        excludes="
          freemarker/version.properties"
      />
    </copy>
    <copy toDir="build/classes" filtering="true" overwrite="true">
      <fileset dir="src/main/resources"
        includes="
          freemarker/version.properties"
      />
    </copy>
    <copy toDir="build/classes/META-INF">
      <fileset dir="." includes="LICENSE, NOTICE, DISCLAIMER" />
    </copy>
  </target>

  <target name="compileTest" depends="compile">
    <mkdir dir="build/test-classes" />
  
    <ivy:cachepath conf="build.test" pathid="ivy.dep.build.test" />
    <javac srcdir="src/test/java" destdir="build/test-classes" deprecation="off" 
      debug="on" optimize="off" target="1.5" source="1.5" encoding="utf-8"
      includeantruntime="false"
      classpath="build/classes"
      classpathref="ivy.dep.build.test"
      bootclasspath="${boot.classpath.j2se1.6}"
    />
    <copy toDir="build/test-classes">
      <fileset dir="src/test/resources"
        excludes=""
      />
    </copy>
  </target>
   
   <target name="jar" depends="compile">
    <ivy:cachepath pathid="ivy.dep" conf="bnd" />
    <taskdef resource="aQute/bnd/ant/taskdef.properties"
      uri="http://www.aqute.biz/bnd"
      classpathref="ivy.dep"
    />
  
    <!-- Hack: This file should be excluded, but I can't explain that to bnd. -->
    <!-- We don't have this file in 2.4.X... yet?
    <move
        file="build/classes/freemarker/core/SecureRendererImpl.class"
        tofile="build/SecureRendererImpl.class.tmp"
        preservelastmodified="true" overwrite="true"
    />
    -->
    <bnd:bnd
        files="osgi.bnd" eclipse="false"
        output="build/freemarker.jar"
    />
    <!-- Revert previous hack... -->
    <!-- We don't have this file in 2.4.X... yet?
    <move
        file="build/SecureRendererImpl.class.tmp"
        tofile="build/classes/freemarker/core/SecureRendererImpl.class"
        preservelastmodified="true" overwrite="true"
    />
    -->
  </target>

  <!-- ================================================================= -->
  <!-- Testing                                                           -->
  <!-- ================================================================= -->

  <target name="test" depends="compileTest" description="Run test cases">
    <mkdir dir="build/junit-reports" />
    <ivy:cachepath conf="run.test" pathid="ivy.dep.run.test" />
    <junit haltonfailure="on" fork="true" forkmode="once">
      <classpath>
        <pathelement path="build/test-classes" />
        <pathelement path="build/classes" />
        <path refid="ivy.dep.run.test" />
      </classpath>
      <formatter type="plain" />
      <formatter type="xml" />
      <batchtest todir="build/junit-reports">
        <fileset dir="src/test/java">
          <include name="**/*Test.java" />
          <include name="**/*TestSuite.java" />
          <exclude name="**/Abstract*.java" />
        </fileset>
      </batchtest>
    </junit>
  </target>
  
  <!-- ================================================================= -->
  <!-- Generate docs                                                     -->
  <!-- ================================================================= -->

  <target depends="javacc" name="_rawJavadoc">
    <!-- depends="javacc" is needed as its output is referred in the docs. -->
    <mkdir dir="build/api" />
    <delete includeEmptyDirs="yes">
      <fileset dir="build/api" includes="**/*" />
    </delete>
    <!-- javadoc with <fileset> has bugs, so we create a filtered copy: -->
    <copy todir="build/javadoc-sources">
      <fileset dir="src/main/java">
        <exclude name="**/_*.java" />
        <exclude name="**/SunInternalXalanXPathSupport.java" />
        <!-- Remove classes that are, I suppose, only accidentally public: -->
        <exclude name="**/core/LocalContext.java" />
        <exclude name="**/core/CollectionAndSequence.java" />
        <exclude name="**/core/Comment.java" />
        <exclude name="**/core/DebugBreak.java" />
        <exclude name="**/core/Expression.java" />
        <exclude name="**/core/LibraryLoad.java" />
        <exclude name="**/core/Macro.java" />
        <exclude name="**/core/ReturnInstruction.java" />
        <exclude name="**/core/StringArraySequence.java" />
        <exclude name="**/core/TemplateElement.java" />
        <exclude name="**/core/TemplateObject.java" />
        <exclude name="**/core/TextBlock.java" />
        <exclude name="**/core/ReturnInstruction.java" />
        <exclude name="**/core/TokenMgrError.java" />
        <exclude name="**/template/EmptyMap.java" />
        <exclude name="**/log/SLF4JLoggerFactory.java" />
        <exclude name="**/log/CommonsLoggingLoggerFactory.java" />
      </fileset>
    </copy>
    
    <!-- conf="IDE": as that has to contain all depedencies -->
    <ivy:cachepath conf="IDE" pathid="ivy.dep" />
    <javadoc
      sourcepath="build/javadoc-sources"
      destdir="build/api"
      doctitle="FreeMarker ${version}"
      packagenames="
        freemarker.debug, freemarker.template.*,
        freemarker.core.*, freemarker.ext.*,
        freemarker.cache.*, freemarker.log.*"
      use="true"
      version="true"
      author="true"
      windowtitle="FreeMarker ${version} API"
      classpath="build/classes"
      classpathref="ivy.dep"
      failonerror="true"
      charset="UTF-8"
      docencoding="UTF-8"
      locale="en_US"
    >
      <link href="http://docs.oracle.com/javase/8/docs/api/"/>
    </javadoc>
    <delete dir="build/javadoc-sources" />
  </target>

  <target name="javadoc" depends="_rawJavadoc, _fixJDK8JavadocCSS" description="Build the JavaDocs" />
  
  <target name="_fixJDK8JavadocCSS" depends="_rawJavadoc" if="atLeastJDK8">
    <property name="file" value="build/api/stylesheet.css" />
        
    <available file="${file}" property="stylesheet.available"/>
    <fail unless="stylesheet.available">CSS file not found: ${file}</fail>
    <echo>Fixing JDK 8 CSS in ${file}</echo>
    
    <!-- Tell that it's modified: -->
    <replaceregexp
        file="${file}" flags="gs" encoding="utf-8"
        match="/\* (Javadoc style sheet) \*/" replace="/\* \1 - JDK 8 usability fix regexp substitutions applied \*/"
    />

    <!-- Remove broken link: -->
    <replaceregexp
        file="${file}" flags="gs" encoding="utf-8"
        match="@import url\('resources/fonts/dejavu.css'\);\s*" replace=""
    />
    
    <!-- Font family fixes: -->
    <replaceregexp
        file="${file}" flags="gsi" encoding="utf-8"
        match="['&quot;]DejaVu Sans['&quot;]" replace="Arial"
    />
    <replaceregexp
        file="${file}" flags="gsi" encoding="utf-8"
        match="['&quot;]DejaVu Sans Mono['&quot;]" replace="'Courier New'"
    />
    <replaceregexp
        file="${file}" flags="gsi" encoding="utf-8"
        match="['&quot;]DejaVu Serif['&quot;]" replace="Arial"
    />
    <replaceregexp
        file="${file}" flags="gsi" encoding="utf-8"
        match="(?&lt;=[\s,:])serif\b" replace="sans-serif"
    />
    <replaceregexp
        file="${file}" flags="gsi" encoding="utf-8"
        match="(?&lt;=[\s,:])Georgia,\s*" replace=""
    />
    <replaceregexp
        file="${file}" flags="gsi" encoding="utf-8"
        match="['&quot;]Times New Roman['&quot;],\s*" replace=""
    />
    <replaceregexp
        file="${file}" flags="gsi" encoding="utf-8"
        match="(?&lt;=[\s,:])Times,\s*" replace=""
    />
    <replaceregexp
        file="${file}" flags="gsi" encoding="utf-8"
        match="(?&lt;=[\s,:])Arial\s*,\s*Arial\b" replace="Arial"
    />
    
    <!-- "Parameters:", "Returns:", "Throws:", "Since:", "See also:" etc. fixes: -->
    <property name="ddSelectorStart" value="(?:\.contentContainer\s+\.(?:details|description)|\.serializedFormContainer)\s+dl\s+dd\b.*?\{[^\}]*\b" />
    <property name="ddPropertyEnd" value="\b.+?;" />
    <!-- - Put back description (dd) indentation: -->
    <replaceregexp
        file="${file}" flags="gs" encoding="utf-8"
        match="(${ddSelectorStart})margin${ddPropertyEnd}" replace="\1margin: 5px 0 10px 20px;"
    />
    <!-- - No monospace font for the description (dd) part: -->
    <replaceregexp
        file="${file}" flags="gs" encoding="utf-8"
        match="(${ddSelectorStart})font-family${ddPropertyEnd}" replace="\1"
    />
  </target>
  
  <!-- ====================== -->
  <!-- Manual                 -->
  <!-- ====================== -->
  
  <macrodef name="manual" uri="http://freemarker.org/util">
    <attribute name="offline" />
    <attribute name="locale" />
    <sequential>
      <ivy:cachepath conf="manual" pathid="ivy.dep" />
      <taskdef resource="org/freemarker/docgen/antlib.properties"
        uri="http://freemarker.org/docgen"
        classpathref="ivy.dep"
      />
      
      <docgen:transform
        srcdir="src/manual/@{locale}" destdir="build/manual/@{locale}"
        offline="@{offline}"
      />
    </sequential>
  </macrodef>
  
  <target name="manualOffline" depends="init" description="Build the Manual for offline use" >
    <u:manual offline="true" locale="en_US" />
  </target>

  <target name="manualFreemarkerOrg" depends="init" description="Build the Manual to be upload to freemarker.org" >
    <u:manual offline="false" locale="en_US" />
  </target>
  
  <target name="manualOffline_zh_CN" depends="init" description="Build the Manual for offline use" >
    <u:manual offline="true" locale="zh_CN" />
  </target>

  <target name="manualFreemarkerOrg_zh_CN" depends="init" description="Build the Manual to be upload to freemarker.org" >
    <u:manual offline="false" locale="zh_CN" />
  </target>
  

  <!-- ====================== -->
  <!-- Distributuion building -->
  <!-- ====================== -->

  <target name="dist"
    description="Build the FreeMarker distribution files"
  >
    <fail
      unless="has.all.explicit.boot.classpaths"
      message="All boot.classpath properties must be set in build.properties for dist!"
    />
    <fail unless="atLeastJDK8" message="The release should be built with JDK 8+ (you may need to set JAVA_HOME)" />
    <antcall target="clean" />  <!-- To improve the reliability -->
    <antcall target="_dist" />
  </target>
  
  <target name="_dist"
    depends="jar, javadoc, manualOffline"
  >
    <delete dir="${dist.dir}" />

    <!-- ..................................... -->
    <!-- Binary distribution                   -->
    <!-- ..................................... -->
    
    <mkdir dir="${dist.bin.dir}" />
    
    <!-- Copy txt-s -->
    <copy todir="${dist.bin.dir}" includeEmptyDirs="no">
      <fileset dir="." defaultexcludes="no">
        <include name="README" />
        <include name="LICENSE" />
        <!-- NOTICE is binary-distribution-specific, and is copied later. -->
        <include name="DISCLAIMER" />
        <include name="RELEASE-NOTES" />
      </fileset>
    </copy>
    <replace
      file="${dist.bin.dir}/README"
      token="{version}"
      value="${version}"
    />
    <!-- Copy binary-distribution-specific files: -->
    <copy todir="${dist.bin.dir}/">
      <fileset dir="src/dist/bin/" />
    </copy>

    <!-- Copy binary -->
    <copy file="build/freemarker.jar" tofile="${dist.bin.dir}/freemarker.jar" />

    <!-- Copy documentation -->
    <mkdir dir="${dist.bin.dir}/documentation" />
    
    <!--
      The US English Manual is the source of any translations and thus it's the
      only one that is guaranteed to be up to date when doing the release, so we
      only pack that into it.
    -->
    <copy todir="${dist.bin.dir}/documentation/_html" includeEmptyDirs="no">
      <fileset dir="build/manual/en_US" />
    </copy>
    <copy todir="${dist.bin.dir}/documentation/_html/api" includeEmptyDirs="no">
      <fileset dir="build/api" />
    </copy>
    
    <u:packageAndSignDist
        srcDir="${dist.bin.dir}/.."
        archiveNameWithoutExt="${dist.archiveBaseName}-bin"
    />

    <!-- ..................................... -->
    <!-- Source distribution                   -->
    <!-- ..................................... -->
    
    <mkdir dir="${dist.src.dir}" />

    <!-- Copy txt-s -->
    <copy todir="${dist.src.dir}" includeEmptyDirs="no">
      <fileset dir="." defaultexcludes="no">
        <include name="README" />
        <include name="LICENSE" />
        <include name="NOTICE" />
        <include name="DISCLAIMER" />
        <include name="RELEASE-NOTES" />
      </fileset>
    </copy>
    <replace
      file="${dist.src.dir}/README"
      token="{version}"
      value="${version}"
    />
    
    <copy todir="${dist.src.dir}" includeEmptyDirs="no">
      <fileset dir="." defaultexcludes="no">
        <exclude name="**/*.bak" />
        <exclude name="**/*.~*" />
        <exclude name="**/*.*~" />
        <include name="src/**" />
        <include name="examples/**" />
        <include name=".settings/**" />
        <include name="*.xml" />
        <include name="*.sample" />
        <include name="*.txt" />
        <include name="osgi.bnd" />
        <include name=".classpath" />
        <include name=".project" />
        <include name=".git*" />
      </fileset>
    </copy>
    
    <u:packageAndSignDist
        srcDir="${dist.src.dir}/.."
        archiveNameWithoutExt="${dist.archiveBaseName}-src"
    />
  </target>

  <macrodef name="packageAndSignDist" uri="http://freemarker.org/util">
    <attribute name="srcDir" />
    <attribute name="archiveNameWithoutExt" />
    <sequential>
      <local name="archive.tar"/>
      <property name="archive.tar" value="build/dist/@{archiveNameWithoutExt}.tar" />
      <local name="archive.gzip"/>
      <property name="archive.gzip" value="${archive.tar}.gz" />
      <delete file="${archive.tar}" />
      <tar tarfile="${archive.tar}" basedir="@{srcDir}" />
      <delete file="${archive.gzip}" />
      <gzip zipfile="${archive.gzip}" src="${archive.tar}" />
      <delete file="${archive.tar}" />

      <echo>Signing "${archive.gzip}"...</echo>
      <!-- gpg may hang if it exists: -->
      <delete file="${archive.gzip}.asc" />
      <exec executable="${gpgCommand}" failonerror="true">
        <arg value="--armor" />
        <arg value="--output" />
        <arg value="${archive.gzip}.asc" />
        <arg value="--detach-sig" />
        <arg value="${archive.gzip}" />
      </exec>
      
      <echo>*** Signature verification: ***</echo>
      <exec executable="${gpgCommand}" failonerror="true">
        <arg value="--verify" />
        <arg value="${archive.gzip}.asc" />
        <arg value="${archive.gzip}" />
      </exec>
      <local name="signatureGood" />
      <local name="signatureGood.y" />
      <input
         validargs="y,n"
         addproperty="signatureGood"
      >Is the above signer the intended one for Apache releases?</input>
      <condition property="signatureGood.y">
        <equals arg1="y" arg2="${signatureGood}"/>
      </condition>
      <fail unless="signatureGood.y" message="Task aborted by user." />
    
      <echo>Creating checksum files for "${archive.gzip}"...</echo>
      <checksum file="${archive.gzip}" fileext=".md5" algorithm="MD5" forceOverwrite="yes" />
      <checksum file="${archive.gzip}" fileext=".sha512" algorithm="SHA-512" forceOverwrite="yes" />
    </sequential>
  </macrodef>
  
  <target name="maven-pom">
    <echo file="build/pom.xml"><![CDATA[<?xml version="1.0" encoding="utf-8"?>
<!--
  Licensed to the Apache Software Foundation (ASF) under one
  or more contributor license agreements.  See the NOTICE file
  distributed with this work for additional information
  regarding copyright ownership.  The ASF licenses this file
  to you under the Apache License, Version 2.0 (the
  "License"); you may not use this file except in compliance
  with the License.  You may obtain a copy of the License at
  
    http://www.apache.org/licenses/LICENSE-2.0
  
  Unless required by applicable law or agreed to in writing,
  software distributed under the License is distributed on an
  "AS IS" BASIS, WITHOUT WARRANTIES OR CONDITIONS OF ANY
  KIND, either express or implied.  See the License for the
  specific language governing permissions and limitations
  under the License.
-->
    
<project xmlns="http://maven.apache.org/POM/4.0.0"
    xmlns:xsi="http://www.w3.org/2001/XMLSchema-instance"
    xsi:schemaLocation="http://maven.apache.org/POM/4.0.0 http://maven.apache.org/maven-v4_0_0.xsd">
  <modelVersion>4.0.0</modelVersion>
  
  <parent>
    <groupId>org.apache</groupId>
    <artifactId>apache</artifactId>
    <version>17</version>
  </parent>
  
<<<<<<< HEAD
  <groupId>org.freemarker</groupId>
  <artifactId>freemarker</artifactId>
=======
  <groupId>${mavenGroupId}</groupId>
  <artifactId>${mavenArtifactId}</artifactId>
>>>>>>> 550ac15a
  <version>${mavenVersion}</version>
  
  <packaging>jar</packaging>
  
  <name>Apache FreeMarker</name>
  <description>
    FreeMarker is a "template engine"; a generic tool to generate text output based on templates.
  </description>
  <url>http://freemarker.org/</url>
  <organization>
    <name>Apache Software Foundation</name>
    <url>http://apache.org</url>
  </organization>
  
  <licenses>
    <license>
      <name>Apache License, Version 2.0</name>
      <url>http://www.apache.org/licenses/LICENSE-2.0.txt</url>
      <distribution>repo</distribution>      
    </license>
  </licenses>
  
  <scm>
    <connection>scm:git:https://git-wip-us.apache.org/repos/asf/incubator-freemarker.git</connection>
    <developerConnection>scm:git:https://git-wip-us.apache.org/repos/asf/incubator-freemarker.git</developerConnection>
    <url>https://git-wip-us.apache.org/repos/asf?p=incubator-freemarker.git</url>
    <tag>v${version}</tag>
  </scm>

  <issueManagement>
    <system>jira</system>
    <url>https://issues.apache.org/jira/browse/FREEMARKER/</url>
  </issueManagement>

  <mailingLists>
    <mailingList>
        <name>FreeMarker developer list</name>
        <post>dev@freemarker.incubator.apache.org</post>
        <subscribe>dev-subscribe@freemarker.incubator.apache.org</subscribe>
        <unsubscribe>dev-unsubscribe@freemarker.incubator.apache.org</unsubscribe>
        <archive>http://mail-archives.apache.org/mod_mbox/incubator-freemarker-dev/</archive>
    </mailingList>
    <mailingList>
        <name>FreeMarker commit and Jira notifications list</name>
        <post>notifications@freemarker.incubator.apache.org</post>
        <subscribe>notifications-subscribe@freemarker.incubator.apache.org</subscribe>
        <unsubscribe>notifications-unsubscribe@freemarker.incubator.apache.org</unsubscribe>
        <archive>http://mail-archives.apache.org/mod_mbox/incubator-freemarker-notifications/</archive>
    </mailingList>
    <mailingList>
      <name>FreeMarker management private</name>
      <post>private@freemarker.incubator.apache.org</post>
    </mailingList>
  </mailingLists>
  
  <dependencies>
    <!-- no required dependencies -->
  </dependencies>
</project>
]]></echo>
  </target>
  
  <!--
    Uploads the freemarker.jar that is in the current DISTRIBUTION DIRECTORY
    to a Maven repository (snapshot or central).
    Use this after "dist" (without interleaving "clean").
  -->
  <target name="maven-dist" depends="maven-pom"
      description="Releases the already built distro to a Maven repository">
    <jar destfile="build/maven-source-attachment.jar">
      <fileset dir="${dist.src.dir}/src/main/java" />
      <fileset dir="${dist.src.dir}/src/main/resources" />
      <metainf dir="${dist.src.dir}" includes="LICENSE, NOTICE, DISCLAIMER" />
    </jar>

    <mkdir dir="build/javadoc-attachment-metainf"/>
    <copy todir="build/javadoc-attachment-metainf">
      <fileset dir="${dist.bin.dir}" includes="LICENSE, DISCLAIMER" />
    </copy>
    <copy file="src/dist/javadoc/META-INF/NOTICE" todir="build/javadoc-attachment-metainf" />
    <jar destfile="build/maven-javadoc-attachment.jar">
      <fileset dir="${dist.bin.dir}/documentation/_html/api" />
      <metainf dir="build/javadoc-attachment-metainf" includes="**/*" />
    </jar>
    <delete dir="build/javadoc-attachment-metainf" />

    <!-- These were copy-pasted from the org.apacha:apache parent POM: -->
    <property name="maven-server-id" value="apache.releases.https" />
    <condition property="maven-repository-url"
        value="https://repository.apache.org/content/repositories/snapshots/"
        else="https://repository.apache.org/service/local/staging/deploy/maven2">
      <matches pattern="-SNAPSHOT$" string="${mavenVersion}" />
    </condition>
    <!-- Snapshot repo: https://repository.apache.org/content/repositories/snapshots/ -->
    <input
       validargs="y,n"
       addproperty="mavenUpload.answer"
    >
You are about uploading
${dist.bin.dir}/freemarker.jar
and its attachments with Maven coordinates
${mavenGroupId}:${mavenArtifactId}:${mavenVersion}
to this Maven repository:
${maven-repository-url}

Note that it's assumed that you have run `ant dist` just before this.
Proceed? </input>
    <condition property="mavenUpload.yes">
      <equals arg1="y" arg2="${mavenUpload.answer}"/>
    </condition>
    <fail unless="mavenUpload.yes" message="Task aborted by user." />
    
		<!-- Sign and deploy the main artifact -->
		<exec executable="${mvnCommand}" failonerror="true">
			<arg value="org.apache.maven.plugins:maven-gpg-plugin:1.3:sign-and-deploy-file" />
      <!--
        As we use the gpg plugin instead of a normal Maven "deploy", sadly we can't just
        inherit the repo URL and repositoryId from the parent POM.
      -->
			<arg value="-Durl=${maven-repository-url}" />
			<arg value="-DrepositoryId=${maven-server-id}" />
			<arg value="-DpomFile=build/pom.xml" />
			<arg value="-Dfile=${dist.bin.dir}/freemarker.jar" />
      <arg value="-Pgpg" />
		</exec>

		<!-- Sign and deploy the sources artifact -->
		<exec executable="${mvnCommand}" failonerror="true">
			<arg value="org.apache.maven.plugins:maven-gpg-plugin:1.3:sign-and-deploy-file" />
			<arg value="-Durl=${maven-repository-url}" />
			<arg value="-DrepositoryId=${maven-server-id}" />
			<arg value="-DpomFile=build/pom.xml" />
			<arg value="-Dfile=build/maven-source-attachment.jar" />
			<arg value="-Dclassifier=sources" />
      <arg value="-Pgpg" />
		</exec>

		<!-- Sign and deploy the javadoc artifact -->
		<exec executable="${mvnCommand}" failonerror="true">
			<arg value="org.apache.maven.plugins:maven-gpg-plugin:1.3:sign-and-deploy-file" />
			<arg value="-Durl=${maven-repository-url}" />
			<arg value="-DrepositoryId=${maven-server-id}" />
			<arg value="-DpomFile=build/pom.xml" />
			<arg value="-Dfile=build/maven-javadoc-attachment.jar" />
			<arg value="-Dclassifier=javadoc" />
      <arg value="-Pgpg" />
		</exec>
    
    <echo>*****************************************************************</echo>
    <echo>Check the above lines for any Maven errors!</echo>
    <echo>Now you need to close and maybe release the staged repo on</echo>
    <echo>http://repository.apache.org.</echo>
    <echo>Note that before releasing, voting is needed!</echo>
    <echo>*****************************************************************</echo>
  </target>
  
  
  <!-- ================================================================== -->
  <!-- Dependency management (keep it exactly identical for all projects) -->
  <!-- ================================================================== -->
  
  <target name="_autoget-deps" unless="deps.available">
    <antcall target="update-deps" />
  </target>
  
  <target name="update-deps"
    description="Gets the latest version of the dependencies from the Web"
  >
    <echo>Getting dependencies...</echo>
    <echo>-------------------------------------------------------</echo>
    <ivy:settings id="remote" url="http://freemarker.org/repos/ivy/ivysettings-remote.xml" />
    <!-- Build an own repository that will serve us even offline: -->
    <ivy:retrieve settingsRef="remote" sync="true"
      ivypattern=".ivy.part/repo/[organisation]/[module]/ivy-[revision].xml"
      pattern=".ivy.part/repo/[organisation]/[module]/[artifact]-[revision].[ext]"
    />
    <echo>-------------------------------------------------------</echo>
    <echo>*** Successfully acquired dependencies from the Web ***</echo>
    <echo>Eclipse users: Now right-click on ivy.xml and Resolve! </echo>
    <echo>-------------------------------------------------------</echo>
    <!-- Only now that we got all the dependencies will we delete anything. -->
    <!-- Thus a net or repo outage doesn't left us without the dependencies. -->

    <!-- Save the resolution cache from the soon coming <delete>: -->
    <move todir=".ivy.part/update-deps-reso-cache">
      <fileset dir=".ivy/update-deps-reso-cache" />
    </move>
    <!-- Drop all the old stuff: -->
    <delete dir=".ivy" />
    <!-- And use the new stuff instead: -->
    <move todir=".ivy">
      <fileset dir=".ivy.part" />
    </move>
  </target>

  <!-- Do NOT call this from 'clean'; offline guys would stuck after that. -->
  <target name="clean-deps"
    description="Deletes all dependencies"
  >
    <delete dir=".ivy" />
  </target>

  <target name="publish-override" depends="jar"
    description="Ivy-publishes THIS project locally as an override"
  >
    <ivy:resolve />
    <ivy:publish
      pubrevision="${moduleBranch}-branch-head"
      artifactspattern="build/[artifact].[ext]"
      overwrite="true" forcedeliver="true"
      resolver="freemarker-devel-local-override"
    >
      <artifact name="freemarker" type="jar" ext="jar" />
    </ivy:publish>
    <delete file="build/ivy.xml" />  <!-- ivy:publish makes this -->
    <echo>-------------------------------------------------------</echo>
    <echo>*** Don't forget to `ant unpublish-override` later! ***</echo>
  </target>

  <target name="unpublish-override"
    description="Undoes publish-override (made in THIS project)"
  >
    <delete dir="${user.home}/.ivy2/freemarker-devel-local-override/${moduleOrg}/${moduleName}" />
    <delete dir="${user.home}/.ivy2/freemarker-devel-local-override-cache/${moduleOrg}/${moduleName}" />
  </target>  

  <target name="unpublish-override-all"
    description="Undoes publish-override-s made in ALL projects"
  >
    <delete dir="${user.home}/.ivy2/freemarker-devel-local-override" />
    <delete dir="${user.home}/.ivy2/freemarker-devel-local-override-cache" />
  </target>  

  <target name="uninstall"
    description="Deletes external files created by FreeMarker developement"
  >
    <delete dir="${user.home}/.ivy2/freemarker-devel-cache" />
    <delete dir="${user.home}/.ivy2/freemarker-devel-local-override" />
    <delete dir="${user.home}/.ivy2/freemarker-devel-local-override-cache " />
  </target>

  <target name="report-deps"
    description="Creates a HTML document that summarizes the dependencies."
  >
    <mkdir dir="build/deps-report" />
    <ivy:resolve />
    <ivy:report todir="build/deps-report" />
  </target>
  
  <target name="ide-dependencies" description="If your IDE has no Ivy support, this generates ide-lib/*.jar for it">
    <mkdir dir="ide-dependencies" />
    <delete includeEmptyDirs="true">  
      <fileset dir="ide-dependencies">  
         <include name="*/**" />  
      </fileset>  
    </delete>    
    <ivy:retrieve conf="IDE" pattern="ide-dependencies/[artifact]-[revision].[ext]" />
  </target>
  
  <!--
    This meant to be called on the Continuous Integration server, so the
    integration builds appear in the freemarker.org public Ivy repository.
    The artifacts must be already built.
  -->
  <target name="server-publish-last-build"
    description="(For the Continuous Integration server only)"
  >
    <delete dir="build/dummy-server-ivy-repo" />
    <ivy:resolve />
    <ivy:publish
      pubrevision="${moduleBranch}-branch-head"
      artifactspattern="build/[artifact].[ext]"
      overwrite="true" forcedeliver="true"
      resolver="server-publishing-target"
    >
      <artifact name="freemarker" type="jar" ext="jar" />
    </ivy:publish>
    <delete file="build/ivy.xml" />  <!-- ivy:publish makes this -->
  </target>
  
  <target name="rat">
    <ivy:cachepath conf="rat" pathid="ivy.dep" />
    <taskdef
      uri="antlib:org.apache.rat.anttasks"
      resource="org/apache/rat/anttasks/antlib.xml"
      classpathref="ivy.dep"
    />  
    
    <rat:report reportFile="build/rat-report-src.txt">
        <fileset dir="src"/>
    </rat:report>
    <rat:report reportFile="build/rat-report-dist-src.txt">
        <fileset dir="build/dist/src"/>
    </rat:report>
    <rat:report reportFile="build/rat-report-dist-bin.txt">
        <fileset dir="build/dist/bin"/>
    </rat:report>
    <echo level="info"><!--
    -->Rat reports were written into build/rat-report-*.txt<!--
    --></echo>
  </target>

  <target name="archive" depends=""
    description='Archives project with Git repo into the "archive" directory.'
  >
    <mkdir dir="archive" />
    <tstamp>
      <format property="tstamp" pattern="yyyyMMdd-HHmm" />
    </tstamp>
    <delete file="archive/freemarker-git-${tstamp}.tar" />
    <delete file="archive/freemarker-git-${tstamp}.tar.bz2" />
    <tar tarfile="archive/freemarker-git-${tstamp}.tar"
      basedir="."
      longfile="gnu"
      excludes="build/** .build/** .bin/** .ivy/**  archive/**"
    />
    <bzip2 src="archive/freemarker-git-${tstamp}.tar"
        zipfile="archive/freemarker-git-${tstamp}.tar.bz2" />
    <delete file="archive/freemarker-git-${tstamp}.tar" />
  </target>
    
</project><|MERGE_RESOLUTION|>--- conflicted
+++ resolved
@@ -33,7 +33,7 @@
 
   <!-- Maven project coordinates: -->
   <property name="mavenGroupId" value="org.freemarker" />
-  <property name="mavenArtifactId" value="freemarker-gae" />
+  <property name="mavenArtifactId" value="freemarker" />
   <!-- Ivy project coordinates: -->
   <property name="moduleOrg" value="org.freemarker" />
   <property name="moduleName" value="freemarker" />
@@ -94,11 +94,7 @@
   <filter token="version" value="${version}" />
   
   <property name="dist.dir" value="build/dist" />
-<<<<<<< HEAD
-  <property name="dist.archiveBaseName" value="apache-freemarker-${version}" />
-=======
   <property name="dist.archiveBaseName" value="apache-${mavenArtifactId}-${version}" />
->>>>>>> 550ac15a
   <property name="dist.bin.dir" value="${dist.dir}/bin/${dist.archiveBaseName}" />
   <property name="dist.src.dir" value="${dist.dir}/src/${dist.archiveBaseName}-src" />
   
@@ -788,13 +784,8 @@
     <version>17</version>
   </parent>
   
-<<<<<<< HEAD
-  <groupId>org.freemarker</groupId>
-  <artifactId>freemarker</artifactId>
-=======
   <groupId>${mavenGroupId}</groupId>
   <artifactId>${mavenArtifactId}</artifactId>
->>>>>>> 550ac15a
   <version>${mavenVersion}</version>
   
   <packaging>jar</packaging>
