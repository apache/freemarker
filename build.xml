--- conflicted
+++ resolved
@@ -48,7 +48,6 @@
   </condition>
   <condition property="has.all.explicit.boot.classpaths">
     <and>
-      <isset property="has.explicit.boot.classpath.j2se1.7"/>
       <isset property="has.explicit.boot.classpath.j2se1.8"/>
     </and>
   </condition>
@@ -59,13 +58,6 @@
   <property name="boot.classpath.j2se1.8" value="${sun.boot.class.path}" />
 
   <!-- For checking the correctness of the boot.classpath.j2se* -->
-<<<<<<< HEAD
-=======
-  <available classpath="${boot.classpath.j2se1.7}"
-    classname="java.nio.file.Path" ignoresystemclasses="true"
-    property="boot.classpath.j2se1.7.correct"
-  />
->>>>>>> 3d96ae8a
   <available classpath="${boot.classpath.j2se1.8}"
     classname="java.time.Instant" ignoresystemclasses="true"
     property="boot.classpath.j2se1.8.correct"
@@ -230,13 +222,8 @@
 
     <!-- Note: the "build.base" conf doesn't include optional FreeMarker dependencies. -->
     <ivy:cachepath conf="build.base" pathid="ivy.dep" />
-<<<<<<< HEAD
     <javac destdir="build/classes" deprecation="off" 
       debug="on" optimize="off" target="1.8" source="1.8" encoding="utf-8"
-=======
-    <javac destdir="build/classes" deprecation="off"
-      debug="on" optimize="off" target="1.7" source="1.7" encoding="utf-8"
->>>>>>> 3d96ae8a
       includeantruntime="false"
       classpathref="ivy.dep"
       bootclasspath="${boot.classpath.j2se1.8}"
@@ -256,18 +243,6 @@
       </src>
     </javac>
 
-<<<<<<< HEAD
-=======
-    <ivy:cachepath conf="build.base" pathid="ivy.dep" />
-    <javac srcdir="build/src-main-java-filtered" destdir="build/classes" deprecation="off"
-      debug="on" optimize="off" target="1.8" source="1.8" encoding="utf-8"
-      includeantruntime="false"
-      classpathref="ivy.dep"
-      bootclasspath="${boot.classpath.j2se1.8}"
-      includes="freemarker/core/_Java8Impl.java"
-    />
-
->>>>>>> 3d96ae8a
     <rmic
       base="build/classes" includes="freemarker/debug/impl/Rmi*Impl.class"
       classpathref="ivy.dep"
@@ -275,13 +250,8 @@
     />
 
     <ivy:cachepath conf="build.jsp2.0" pathid="ivy.dep.jsp2.0" />
-<<<<<<< HEAD
     <javac srcdir="build/src-main-java-filtered" destdir="build/classes" deprecation="off" 
       debug="on" optimize="off" target="1.8" source="1.8" encoding="utf-8"
-=======
-    <javac srcdir="build/src-main-java-filtered" destdir="build/classes" deprecation="off"
-      debug="on" optimize="off" target="1.7" source="1.7" encoding="utf-8"
->>>>>>> 3d96ae8a
       includeantruntime="false"
       classpathref="ivy.dep.jsp2.0"
       bootclasspath="${boot.classpath.j2se1.8}"
@@ -298,13 +268,8 @@
     <!-- There's no build.jsp2.0, as those classes are part of the common build subset. -->
 
     <ivy:cachepath conf="build.jsp2.1" pathid="ivy.dep.jsp2.1" />
-<<<<<<< HEAD
     <javac srcdir="build/src-main-java-filtered" destdir="build/classes" deprecation="off" 
       debug="on" optimize="off" target="1.8" source="1.8" encoding="utf-8"
-=======
-    <javac srcdir="build/src-main-java-filtered" destdir="build/classes" deprecation="off"
-      debug="on" optimize="off" target="1.7" source="1.7" encoding="utf-8"
->>>>>>> 3d96ae8a
       includeantruntime="false"
       classpathref="ivy.dep.jsp2.1"
       bootclasspath="${boot.classpath.j2se1.8}"
@@ -315,13 +280,8 @@
     />
 
     <ivy:cachepath conf="build.jython2.0" pathid="ivy.dep.jython2.0" />
-<<<<<<< HEAD
     <javac srcdir="build/src-main-java-filtered" destdir="build/classes" deprecation="off" 
       debug="on" optimize="off" target="1.8" source="1.8" encoding="utf-8"
-=======
-    <javac srcdir="build/src-main-java-filtered" destdir="build/classes" deprecation="off"
-      debug="on" optimize="off" target="1.7" source="1.7" encoding="utf-8"
->>>>>>> 3d96ae8a
       includeantruntime="false"
       classpathref="ivy.dep.jython2.0"
       bootclasspath="${boot.classpath.j2se1.8}"
@@ -335,13 +295,8 @@
     />
 
     <ivy:cachepath conf="build.jython2.2" pathid="ivy.dep.jython2.2" />
-<<<<<<< HEAD
     <javac srcdir="build/src-main-java-filtered" destdir="build/classes" deprecation="off" 
       debug="on" optimize="off" target="1.8" source="1.8" encoding="utf-8"
-=======
-    <javac srcdir="build/src-main-java-filtered" destdir="build/classes" deprecation="off"
-      debug="on" optimize="off" target="1.7" source="1.7" encoding="utf-8"
->>>>>>> 3d96ae8a
       includeantruntime="false"
       classpathref="ivy.dep.jython2.2"
       bootclasspath="${boot.classpath.j2se1.8}"
@@ -350,13 +305,8 @@
     />
 
     <ivy:cachepath conf="build.jython2.5" pathid="ivy.dep.jython2.5" />
-<<<<<<< HEAD
     <javac srcdir="build/src-main-java-filtered" destdir="build/classes" deprecation="off" 
       debug="on" optimize="off" target="1.8" source="1.8" encoding="utf-8"
-=======
-    <javac srcdir="build/src-main-java-filtered" destdir="build/classes" deprecation="off"
-      debug="on" optimize="off" target="1.7" source="1.7" encoding="utf-8"
->>>>>>> 3d96ae8a
       includeantruntime="false"
       classpathref="ivy.dep.jython2.5"
       bootclasspath="${boot.classpath.j2se1.8}"
@@ -469,7 +419,6 @@
     </junit>
   </target>
 
-<<<<<<< HEAD
   <target name="_setTestPropertiesIfCiMode" if="ciMode">
     <property name="testSystemProperties.logback.configurationFile" value="logback-test-ci.xml" />
     <property name="testSystemProperties.logback.statusListenerClass" value="ch.qos.logback.core.status.OnConsoleStatusListener" />
@@ -479,8 +428,6 @@
     <fail message="Some tests have failed! Check build/junit-reports, or previous Ant log messages." />
   </target>
 
-=======
->>>>>>> 3d96ae8a
   <!-- ================================================================= -->
   <!-- Generate docs                                                     -->
   <!-- ================================================================= -->
