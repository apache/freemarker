--- conflicted
+++ resolved
@@ -191,22 +191,10 @@
       classpathref="ivy.dep"
       bootclasspath="${boot.classpath.j2se1.5}"
       excludes="
-<<<<<<< HEAD
-        freemarker/ext/jsp/TaglibFactory.java,
-        freemarker/ext/jsp/_FreeMarkerPageContext1.java,
-        freemarker/ext/jsp/_FreeMarkerPageContext21.java,
-        freemarker/ext/jsp/FreeMarkerJspFactory21.java,
-        freemarker/ext/jsp/FreeMarkerJspApplicationContext.java,
-        
-=======
-        freemarker/ext/beans/_EnumModels.java,
-        freemarker/ext/dom/SunInternalXalanXPathSupport.java,
-        
         freemarker/ext/jsp/**,
         freemarker/ext/servlet/**,
         freemarker/cache/WebappTemplateLoader.java,
-      
->>>>>>> ecd41d22
+        
         freemarker/ext/jython/**,
         freemarker/template/utility/JythonRuntime.java,
         freemarker/ext/ant/**"
@@ -221,19 +209,6 @@
       base="build/classes" includes="freemarker/debug/impl/Rmi*Impl.class"
       classpathref="ivy.dep"
       verify="yes" stubversion="1.2"
-    />
-
-<<<<<<< HEAD
-=======
-    <ivy:cachepath conf="build.j2se1.5" pathid="ivy.dep.j2se1.5" />
-    <javac srcdir="src/main/java" destdir="build/classes" deprecation="off" 
-      debug="on" optimize="off" target="1.5" source="1.5" encoding="utf-8"
-      includeantruntime="false"
-      classpathref="ivy.dep.j2se1.5"
-      bootclasspath="${boot.classpath.j2se1.5}"
-      includes="
-        freemarker/ext/beans/_EnumModels.java,
-        freemarker/ext/dom/SunInternalXalanXPathSupport.java"
     />
 
     <ivy:cachepath conf="build.jsp2.0" pathid="ivy.dep.jsp1.2" />
@@ -254,7 +229,6 @@
         freemarker/ext/jsp/FreeMarkerJspApplicationContext.java"
     />
     
->>>>>>> ecd41d22
     <ivy:cachepath conf="build.jsp1.2" pathid="ivy.dep.jsp1.2" />
     <javac srcdir="src/main/java" destdir="build/classes" deprecation="off" 
       debug="on" optimize="off" target="1.5" source="1.5" encoding="utf-8"
