# Licensed to the Apache Software Foundation (ASF) under one
# or more contributor license agreements.  See the NOTICE file
# distributed with this work for additional information
# regarding copyright ownership.  The ASF licenses this file
# to you under the Apache License, Version 2.0 (the
# "License"); you may not use this file except in compliance
# with the License.  You may obtain a copy of the License at
# 
#   http://www.apache.org/licenses/LICENSE-2.0
# 
# Unless required by applicable law or agreed to in writing,
# software distributed under the License is distributed on an
# "AS IS" BASIS, WITHOUT WARRANTIES OR CONDITIONS OF ANY
# KIND, either express or implied.  See the License for the
# specific language governing permissions and limitations
# under the License.

# Copy this file to "build.properties" before editing!
<<<<<<< HEAD
# These propeties should point to the rt.jar-s of the respective J2SE versions:
=======
>>>>>>> 35e1664e
boot.classpath.j2se1.8=C:/Program Files/Java/jdk1.8.0_66/jre/lib/rt.jar
mvnCommand=C:/Program Files (x86)/maven3/bin/mvn.bat
gpgCommand=C:/Program Files (x86)/GNU/GnuPG/pub/gpg.exe<|MERGE_RESOLUTION|>--- conflicted
+++ resolved
@@ -16,10 +16,6 @@
 # under the License.
 
 # Copy this file to "build.properties" before editing!
-<<<<<<< HEAD
-# These propeties should point to the rt.jar-s of the respective J2SE versions:
-=======
->>>>>>> 35e1664e
 boot.classpath.j2se1.8=C:/Program Files/Java/jdk1.8.0_66/jre/lib/rt.jar
 mvnCommand=C:/Program Files (x86)/maven3/bin/mvn.bat
 gpgCommand=C:/Program Files (x86)/GNU/GnuPG/pub/gpg.exe